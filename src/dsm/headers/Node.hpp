--- conflicted
+++ resolved
@@ -161,12 +161,8 @@
     requires std::unsigned_integral<Id> && std::unsigned_integral<Size>
   void Node<Id, Size>::setCapacity(Size capacity) {
     if (capacity < m_agents.size()) {
-<<<<<<< HEAD
-      throw std::runtime_error(buildLog("Node capacity is smaller than the current queue size"));
-=======
       throw std::runtime_error(
           buildLog("Node capacity is smaller than the current queue size"));
->>>>>>> 2931b51a
     }
     m_capacity = capacity;
   }
