/// @file       /src/dsm/headers/RoadDynamics.hpp
/// @brief      Defines the RoadDynamics class.
///
/// @details    This file contains the definition of the RoadDynamics class.
///             The RoadDynamics class represents the dynamics of the network. It is templated by the type
///             of the graph's id and the type of the graph's capacity.
///             The graph's id and capacity must be unsigned integral types.

#pragma once

#include <algorithm>
#include <cassert>
#include <concepts>
#include <vector>
#include <random>
#include <span>
#include <numeric>
#include <unordered_map>
#include <cmath>
#include <cassert>
#include <format>
#include <thread>
#include <exception>
#include <fstream>
#include <iomanip>

#include <tbb/tbb.h>

#include "Dynamics.hpp"
#include "Agent.hpp"
#include "DijkstraWeights.hpp"
#include "Itinerary.hpp"
#include "RoadNetwork.hpp"
#include "SparseMatrix.hpp"
#include "../utility/Logger.hpp"
#include "../utility/Typedef.hpp"

static auto constexpr g_cacheFolder = "./.dsmcache/";

namespace dsm {
  /// @brief The RoadDynamics class represents the dynamics of the network.
  /// @tparam delay_t The type of the agent's delay
  template <typename delay_t>
    requires(is_numeric_v<delay_t>)
  class RoadDynamics : public Dynamics<RoadNetwork> {
    std::vector<std::unique_ptr<Agent>> m_agents;
    std::unordered_map<Id, std::unique_ptr<Itinerary>> m_itineraries;

  protected:
    std::unordered_map<Id, std::array<unsigned long long, 4>> m_turnCounts;
    std::unordered_map<Id, std::array<long, 4>> m_turnMapping;
    std::unordered_map<Id, double> m_streetTails;
    std::vector<std::pair<double, double>> m_travelDTs;
    Time m_previousOptimizationTime, m_previousSpireTime;

  private:
    std::function<double(const RoadNetwork*, Id, Id)> m_weightFunction;
    std::optional<double> m_errorProbability;
    std::optional<double> m_passageProbability;
    double m_weightTreshold;
    std::optional<delay_t> m_dataUpdatePeriod;
    bool m_bCacheEnabled;
    bool m_forcePriorities;

  private:
    /// @brief Update the path of a single itinerary using Dijsktra's algorithm
    /// @param pItinerary An std::unique_prt to the itinerary
    void m_updatePath(std::unique_ptr<Itinerary> const& pItinerary);

    /// @brief Get the next street id
    /// @param agentId The id of the agent
    /// @param NodeId The id of the node
    /// @param streetId The id of the incoming street
    /// @return Id The id of the randomly selected next street
    virtual Id m_nextStreetId(std::unique_ptr<Agent> const& pAgent,
                              Id NodeId,
                              std::optional<Id> streetId = std::nullopt);
    /// @brief Increase the turn counts
    virtual void m_increaseTurnCounts(Id streetId, double delta);
    /// @brief Evolve a street
    /// @param pStreet A std::unique_ptr to the street
    /// @param reinsert_agents If true, the agents are reinserted in the simulation after they reach their destination
    /// @details If possible, removes the first agent of the street's queue, putting it in the destination node.
    /// If the agent is going into the destination node, it is removed from the simulation (and then reinserted if reinsert_agents is true)
    void m_evolveStreet(std::unique_ptr<Street> const& pStreet, bool reinsert_agents);
    /// @brief If possible, removes one agent from the node, putting it on the next street.
    /// @param pNode A std::unique_ptr to the node
<<<<<<< HEAD
    void m_evolveNode(const std::unique_ptr<Node>& pNode);
=======
    bool m_evolveNode(std::unique_ptr<RoadJunction> const& pNode);
>>>>>>> 5cdcb526
    /// @brief Evolve the agents.
    /// @details Puts all new agents on a street, if possible, decrements all delays
    /// and increments all travel times.
    void m_evolveAgent(std::unique_ptr<Agent> const& pAgent);

  public:
    /// @brief Construct a new RoadDynamics object
    /// @param graph The graph representing the network
    /// @param useCache If true, the cache is used (default is false)
    /// @param seed The seed for the random number generator (default is std::nullopt)
    /// @param weightFunction The weight function for the Dijkstra's algorithm (default is weight_functions::streetTime)
    /// @param weightTreshold The weight treshold for updating the paths (default is 60.)
    RoadDynamics(RoadNetwork& graph,
                 bool useCache = false,
                 std::optional<unsigned int> seed = std::nullopt,
                 std::function<double(const RoadNetwork*, Id, Id)> weightFunction =
                     weight_functions::streetTime,
                 double weightTreshold = 60.);  // 60 seconds thresholds for paths

    /// @brief Set the error probability
    /// @param errorProbability The error probability
    /// @throw std::invalid_argument If the error probability is not between 0 and 1
    void setErrorProbability(double errorProbability);

    void setPassageProbability(double passageProbability);
    /// @brief Set the force priorities flag
    /// @param forcePriorities The flag
    /// @details If true, if an agent cannot move to the next street, the whole node is skipped
    void setForcePriorities(bool forcePriorities) { m_forcePriorities = forcePriorities; }
    /// @brief Set the data update period.
    /// @param dataUpdatePeriod delay_t, The period
    /// @details Some data, i.e. the street queue lengths, are stored only after a fixed amount of time which is represented by this variable.
    void setDataUpdatePeriod(delay_t dataUpdatePeriod) {
      m_dataUpdatePeriod = dataUpdatePeriod;
    }
    /// @brief Set the destination nodes
    /// @param destinationNodes The destination nodes (as an initializer list)
    /// @param updatePaths If true, the paths are updated
    void setDestinationNodes(std::initializer_list<Id> destinationNodes,
                             bool updatePaths = true);
    /// @brief Set the destination nodes
    /// @param destinationNodes A container of destination nodes ids
    /// @param updatePaths If true, the paths are updated
    /// @details The container must have a value_type convertible to Id and begin() and end() methods
    template <typename TContainer>
      requires(std::is_convertible_v<typename TContainer::value_type, Id>)
    void setDestinationNodes(TContainer const& destinationNodes, bool updatePaths = true);

    virtual void setAgentSpeed(std::unique_ptr<Agent> const& pAgent) = 0;

    /// @brief Update the paths of the itineraries based on the given weight function
    void updatePaths();
    /// @brief Add a set of agents to the simulation
    /// @param nAgents The number of agents to add
    /// @param uniformly If true, the agents are added uniformly on the streets
    /// @throw std::runtime_error If there are no itineraries
    void addAgentsUniformly(Size nAgents, std::optional<Id> itineraryId = std::nullopt);
    /// @brief Add a set of agents to the simulation
    /// @param nAgents The number of agents to add
    /// @param src_weights The weights of the source nodes
    /// @param dst_weights The weights of the destination nodes
    /// @throw std::invalid_argument If the source and destination nodes are the same
    template <typename TContainer>
      requires(std::is_same_v<TContainer, std::unordered_map<Id, double>> ||
               std::is_same_v<TContainer, std::map<Id, double>>)
    void addAgentsRandomly(Size nAgents,
                           const TContainer& src_weights,
                           const TContainer& dst_weights,
                           const size_t minNodeDistance = 0);

    void addAgentsRandomly(Size nAgents, const size_t minNodeDistance = 0);

    /// @brief Add an agent to the simulation
    /// @param agent std::unique_ptr to the agent
    void addAgent(std::unique_ptr<Agent> agent);

    template <typename... TArgs>
      requires(std::is_constructible_v<Agent, Time, TArgs...>)
    void addAgent(TArgs&&... args);

    template <typename... TArgs>
      requires(std::is_constructible_v<Agent, Time, TArgs...>)
    void addAgents(Size nAgents, TArgs&&... args);

    /// @brief Add an itinerary
    /// @param ...args The arguments to construct the itinerary
    /// @details The arguments must be compatible with any constructor of the Itinerary class
    template <typename... TArgs>
      requires(std::is_constructible_v<Itinerary, TArgs...>)
    void addItinerary(TArgs&&... args);
    /// @brief Add an itinerary
    /// @param itinerary std::unique_ptr to the itinerary
    /// @throws std::invalid_argument If the itinerary already exists
    /// @throws std::invalid_argument If the itinerary's destination is not a node of the graph
    void addItinerary(std::unique_ptr<Itinerary> itinerary);

    /// @brief Evolve the simulation
    /// @details Evolve the simulation by moving the agents and updating the travel times.
    /// In particular:
    /// - Move the first agent of each street queue, if possible, putting it in the next node
    /// - Move the agents from each node, if possible, putting them in the next street and giving them a speed.
    /// If the error probability is not zero, the agents can move to a random street.
    /// If the agent is in the destination node, it is removed from the simulation (and then reinserted if reinsert_agents is true)
    /// - Cycle over agents and update their times
    /// @param reinsert_agents If true, the agents are reinserted in the simulation after they reach their destination
    void evolve(bool reinsert_agents = false);
    /// @brief Optimize the traffic lights by changing the green and red times
    /// @param threshold double, The minimum difference between green and red queues to trigger the optimization (n agents - default is 0)
    /// @param optimizationType TrafficLightOptimization, The type of optimization. Default is DOUBLE_TAIL
    /// @details The function cycles over the traffic lights and, if the difference between the two tails is greater than
    ///   the threshold multiplied by the mean capacity of the streets, it changes the green and red times of the traffic light, keeping the total cycle time constant.
    ///   The optimizationType parameter can be set to SINGLE_TAIL to use an algorith which looks only at the incoming street tails or to DOUBLE_TAIL to consider both incoming and outgoing street tails.
    void optimizeTrafficLights(double const threshold = 0.,
                               TrafficLightOptimization optimizationType =
                                   TrafficLightOptimization::DOUBLE_TAIL);

    /// @brief Get the itineraries
    /// @return const std::unordered_map<Id, Itinerary>&, The itineraries
    const std::unordered_map<Id, std::unique_ptr<Itinerary>>& itineraries() const {
      return m_itineraries;
    }
    /// @brief Get the agents
    /// @return const std::unordered_map<Id, Agent<Id>>&, The agents
    const std::vector<std::unique_ptr<Agent>>& agents() const { return m_agents; }
    /// @brief Get the number of agents currently in the simulation
    /// @return Size The number of agents
    size_t nAgents() const;

    /// @brief Get the mean travel time of the agents in \f$s\f$
    /// @param clearData If true, the travel times are cleared after the computation
    /// @return Measurement<double> The mean travel time of the agents and the standard deviation
    Measurement<double> meanTravelTime(bool clearData = false);
    /// @brief Get the mean travel distance of the agents in \f$m\f$
    /// @param clearData If true, the travel distances are cleared after the computation
    /// @return Measurement<double> The mean travel distance of the agents and the standard deviation
    Measurement<double> meanTravelDistance(bool clearData = false);
    /// @brief Get the mean travel speed of the agents in \f$m/s\f$
    /// @param clearData If true, the travel times and distances are cleared after the computation
    /// @return Measurement<double> The mean travel speed of the agents and the standard deviation
    Measurement<double> meanTravelSpeed(bool clearData = false);
    /// @brief Get the turn counts of the agents
    /// @return const std::array<unsigned long long, 3>& The turn counts
    /// @details The array contains the counts of left (0), straight (1), right (2) and U (3) turns
    const std::unordered_map<Id, std::array<unsigned long long, 4>>& turnCounts() const {
      return m_turnCounts;
    }
    /// @brief Get the turn probabilities of the agents
    /// @return std::array<double, 3> The turn probabilities
    /// @details The array contains the probabilities of left (0), straight (1), right (2) and U (3) turns
    std::unordered_map<Id, std::array<double, 4>> turnProbabilities(bool reset = true);

    std::unordered_map<Id, std::array<long, 4>> turnMapping() const {
      return m_turnMapping;
    }

    /// @brief Get the mean speed of the agents in \f$m/s\f$
    /// @return Measurement<double> The mean speed of the agents and the standard deviation
    Measurement<double> agentMeanSpeed() const;
    // TODO: implement the following functions
    // We can implement the base version of these functions by cycling over agents... I won't do it for now.
    // Grufoony - 19/02/2024
    virtual double streetMeanSpeed(Id streetId) const;
    virtual Measurement<double> streetMeanSpeed() const;
    virtual Measurement<double> streetMeanSpeed(double, bool) const;
    /// @brief Get the mean density of the streets in \f$m^{-1}\f$
    /// @return Measurement<double> The mean density of the streets and the standard deviation
    Measurement<double> streetMeanDensity(bool normalized = false) const;
    /// @brief Get the mean flow of the streets in \f$s^{-1}\f$
    /// @return Measurement<double> The mean flow of the streets and the standard deviation
    Measurement<double> streetMeanFlow() const;
    /// @brief Get the mean flow of the streets in \f$s^{-1}\f$
    /// @param threshold The density threshold to consider
    /// @param above If true, the function returns the mean flow of the streets with a density above the threshold, otherwise below
    /// @return Measurement<double> The mean flow of the streets and the standard deviation
    Measurement<double> streetMeanFlow(double threshold, bool above) const;
    /// @brief Get the mean spire input flow of the streets in \f$s^{-1}\f$
    /// @param resetValue If true, the spire input/output flows are cleared after the computation
    /// @return Measurement<double> The mean spire input flow of the streets and the standard deviation
    /// @details The spire input flow is computed as the sum of counts over the product of the number of spires and the time delta
    Measurement<double> meanSpireInputFlow(bool resetValue = true);
    /// @brief Get the mean spire output flow of the streets in \f$s^{-1}\f$
    /// @param resetValue If true, the spire output/input flows are cleared after the computation
    /// @return Measurement<double> The mean spire output flow of the streets and the standard deviation
    /// @details The spire output flow is computed as the sum of counts over the product of the number of spires and the time delta
    Measurement<double> meanSpireOutputFlow(bool resetValue = true);

    /// @brief Save the street densities in csv format
    /// @param filename The name of the file
    /// @param normalized If true, the densities are normalized in [0, 1]
    void saveStreetDensities(const std::string& filename,
                             bool normalized = true,
                             char const separator = ';') const;
    /// @brief Save the street input counts in csv format
    /// @param filename The name of the file
    /// @param reset If true, the input counts are cleared after the computation
    /// @details NOTE: counts are printed only if the street is a spire
    void saveInputStreetCounts(const std::string& filename,
                               bool reset = false,
                               char const separator = ';');
    /// @brief Save the street output counts in csv format
    /// @param filename The name of the file
    /// @param reset If true, the output counts are cleared after the computation
    /// @details NOTE: counts are printed only if the street is a spire
    void saveOutputStreetCounts(const std::string& filename,
                                bool reset = false,
                                char const separator = ';');
    /// @brief Save the travel speeds of the agents in csv format
    /// @param filename The name of the file
    /// @param reset If true, the travel speeds are cleared after the computation
    void saveTravelSpeeds(const std::string& filename, bool reset = false);
    /// @brief Save the main macroscopic observables in csv format
    /// @param filename The name of the file
    /// @param separator The separator character (default is ';')
    /// @details The file contains the following columns:
    /// - time: the time of the simulation
    /// - n_agents: the number of agents currently in the simulation
    /// - mean_speed - mean_speed_std: the mean speed of the agents
    /// - mean_density - mean_density_std: the (normalized) mean density of the streets
    /// - mean_flow - mean_flow_std: the mean flow of the streets
    /// - mean_flow_spires - mean_flow_spires_std: the mean flow of the spires
    /// - mean_traveltime - mean_traveltime_std: the mean travel time of the agents
    /// - mean_traveldistance - mean_traveldistance_err: the mean travel distance of the agents
    /// - mean_travelspeed - mean_travelspeed_std: the mean travel speed of the agents
    ///
    /// NOTE: the mean density is normalized in [0, 1] and reset is true for all observables which have such parameter
    void saveMacroscopicObservables(const std::string& filename,
                                    char const separator = ';');
  };

  template <typename delay_t>
    requires(is_numeric_v<delay_t>)
  RoadDynamics<delay_t>::RoadDynamics(
      RoadNetwork& graph,
      bool useCache,
      std::optional<unsigned int> seed,
      std::function<double(const RoadNetwork*, Id, Id)> weightFunction,
      double weightTreshold)
      : Dynamics<RoadNetwork>(graph, seed),
        m_previousOptimizationTime{0},
        m_previousSpireTime{0},
        m_weightFunction{weightFunction},
        m_errorProbability{std::nullopt},
        m_passageProbability{std::nullopt},
        m_weightTreshold{weightTreshold},
        m_bCacheEnabled{useCache},
        m_forcePriorities{false} {
    if (m_bCacheEnabled) {
      if (!std::filesystem::exists(g_cacheFolder)) {
        std::filesystem::create_directory(g_cacheFolder);
      }
      Logger::info(std::format("Cache enabled (default folder is {})", g_cacheFolder));
    }
    for (const auto& nodeId : this->graph().outputNodes()) {
      this->addItinerary(nodeId, nodeId);
    }
    updatePaths();
    std::for_each(
        this->graph().edges().cbegin(),
        this->graph().edges().cend(),
        [this](auto const& pair) {
          m_streetTails.emplace(pair.first, 0);
          m_turnCounts.emplace(pair.first, std::array<unsigned long long, 4>{0, 0, 0, 0});
          // fill turn mapping as [pair.first, [left street Id, straight street Id, right street Id, U self street Id]]
          m_turnMapping.emplace(pair.first, std::array<long, 4>{-1, -1, -1, -1});
          // Turn mappings
          const auto& srcNodeId = pair.second->target();
          for (const auto& targetId : this->graph().adjacencyMatrix().getRow(srcNodeId)) {
            auto const previousStreetId = srcNodeId * this->graph().nNodes() + targetId;
            auto const& delta{
                pair.second->deltaAngle(this->graph().edge(previousStreetId)->angle())};
            if (std::abs(delta) < std::numbers::pi) {
              if (delta < 0.) {
                m_turnMapping[pair.first][dsm::Direction::RIGHT] = previousStreetId;
                ;  // right
              } else if (delta > 0.) {
                m_turnMapping[pair.first][dsm::Direction::LEFT] =
                    previousStreetId;  // left
              } else {
                m_turnMapping[pair.first][dsm::Direction::STRAIGHT] =
                    previousStreetId;  // straight
              }
            } else {
              m_turnMapping[pair.first][dsm::Direction::UTURN] = previousStreetId;  // U
            }
          }
        });
  }

  template <typename delay_t>
    requires(is_numeric_v<delay_t>)
  void RoadDynamics<delay_t>::m_updatePath(std::unique_ptr<Itinerary> const& pItinerary) {
    if (m_bCacheEnabled) {
      auto const& file = std::format("{}it{}.adj", g_cacheFolder, pItinerary->id());
      if (std::filesystem::exists(file)) {
        pItinerary->setPath(AdjacencyMatrix(file));
        Logger::debug(
            std::format("Loaded cached path for itinerary {}", pItinerary->id()));
        return;
      }
    }
    auto const destinationID = pItinerary->destination();
    std::vector<DijkstraResult> shortestPaths(this->graph().nNodes());
    tbb::parallel_for_each(
        this->graph().nodes().cbegin(),
        this->graph().nodes().cend(),
        [this, &shortestPaths, &destinationID](auto const& it) -> void {
          auto const nodeId{it.first};
          if (nodeId == destinationID) {
            shortestPaths[nodeId] = DijkstraResult{};
          } else {
            auto result =
                this->graph().shortestPath(nodeId, destinationID, m_weightFunction);
            if (result.has_value()) {
              shortestPaths[nodeId] = *result;
            } else {
              Logger::warning(std::format(
                  "No path found from node {} to node {}", nodeId, destinationID));
              shortestPaths[nodeId] = DijkstraResult{};
            }
          }
        });
    AdjacencyMatrix path;
    // cycle over the nodes
    for (const auto& [nodeId, node] : this->graph().nodes()) {
      if (nodeId == destinationID) {
        continue;
      }
      // save the minimum distance between i and the destination
      const auto minDistance{shortestPaths[nodeId].distance()};
      if (minDistance < 0.) {
        continue;
      }
      auto const& row{this->graph().adjacencyMatrix().getRow(nodeId)};
      for (const auto nextNodeId : row) {
        if (nextNodeId == destinationID) {
          if (std::abs(m_weightFunction(&this->graph(), nodeId, nextNodeId) -
                       minDistance) <
              m_weightTreshold)  // 1 meter tolerance between shortest paths
          {
            path.insert(nodeId, nextNodeId);
          } else {
            Logger::debug(
                std::format("Found a path from {} to {} which differs for more than {} "
                            "unit(s) from the shortest one.",
                            nodeId,
                            destinationID,
                            m_weightTreshold));
          }
          continue;
        }
        auto const distance{shortestPaths[nextNodeId].distance()};
        if (distance < 0.) {
          continue;
        }
        if (std::find(shortestPaths[nextNodeId].path().cbegin(),
                      shortestPaths[nextNodeId].path().cend(),
                      nodeId) != shortestPaths[nextNodeId].path().cend()) {
          continue;
        }
        bool const bIsMinDistance{
            std::abs(m_weightFunction(&this->graph(), nodeId, nextNodeId) + distance -
                     minDistance) <
            m_weightTreshold};  // 1 meter tolerance between shortest paths
        if (bIsMinDistance) {
          path.insert(nodeId, nextNodeId);
        } else {
          Logger::debug(
              std::format("Found a path from {} to {} which differs for more than {} "
                          "unit(s) from the shortest one.",
                          nodeId,
                          destinationID,
                          m_weightTreshold));
        }
      }
    }

    if (path.empty()) {
      Logger::error(
          std::format("Path with id {} and destination {} is empty. Please check the "
                      "adjacency matrix.",
                      pItinerary->id(),
                      pItinerary->destination()));
    }

    pItinerary->setPath(path);
    if (m_bCacheEnabled) {
      pItinerary->path()->save(
          std::format("{}it{}.adj", g_cacheFolder, pItinerary->id()));
      Logger::debug(
          std::format("Saved path in cache for itinerary {}", pItinerary->id()));
    }
  }

  template <typename delay_t>
    requires(is_numeric_v<delay_t>)
  Id RoadDynamics<delay_t>::m_nextStreetId(std::unique_ptr<Agent> const& pAgent,
                                           Id nodeId,
                                           std::optional<Id> streetId) {
    auto possibleMoves = this->graph().adjacencyMatrix().getRow(nodeId);
    if (!pAgent->isRandom()) {
      std::uniform_real_distribution<double> uniformDist{0., 1.};
      if (!(this->itineraries().empty())) {
        if (!(m_errorProbability.has_value() &&
              uniformDist(this->m_generator) < m_errorProbability)) {
          const auto& it = this->itineraries().at(pAgent->itineraryId());
          if (it->destination() != nodeId) {
            possibleMoves = it->path()->getRow(nodeId);
          }
        }
      }
    }
    assert(!possibleMoves.empty());
    std::uniform_int_distribution<Size> moveDist{
        0, static_cast<Size>(possibleMoves.size() - 1)};
    // while loop to avoid U turns in non-roundabout junctions
    Id nextStreetId;
    do {
      nextStreetId =
          nodeId * this->graph().nNodes() + possibleMoves[moveDist(this->m_generator)];
    } while (!this->graph().node(nodeId)->isRoundabout() && streetId.has_value() &&
             (this->graph().edge(nextStreetId)->target() ==
              this->graph().edge(streetId.value())->source()) &&
             (possibleMoves.size() > 1));
    return nextStreetId;
  }

  template <typename delay_t>
    requires(is_numeric_v<delay_t>)
  void RoadDynamics<delay_t>::m_increaseTurnCounts(Id streetId, double delta) {
    if (std::abs(delta) < std::numbers::pi) {
      if (delta < 0.) {
        ++m_turnCounts[streetId][0];  // right
      } else if (delta > 0.) {
        ++m_turnCounts[streetId][2];  // left
      } else {
        ++m_turnCounts[streetId][1];  // straight
      }
    } else {
      ++m_turnCounts[streetId][3];  // U
    }
  }

  template <typename delay_t>
    requires(is_numeric_v<delay_t>)
  void RoadDynamics<delay_t>::m_evolveStreet(const std::unique_ptr<Street>& pStreet,
                                             bool reinsert_agents) {
    auto const& transportCapacity{pStreet->transportCapacity()};
    auto const nLanes = pStreet->nLanes();
    std::uniform_real_distribution<double> uniformDist{0., 1.};
    for (auto i = 0; i < std::ceil(transportCapacity); ++i) {
      bool bCanPass{true};
      if (pStreet->isStochastic() &&
          (uniformDist(this->m_generator) >
           dynamic_cast<StochasticStreet&>(*pStreet).flowRate())) {
        bCanPass = false;
      }
      if (i == std::ceil(transportCapacity) - 1) {
        double integral;
        double fractional = std::modf(transportCapacity, &integral);
        if (fractional != 0. && uniformDist(this->m_generator) > fractional) {
          bCanPass = false;
        }
      }
      for (auto queueIndex = 0; queueIndex < nLanes; ++queueIndex) {
        if (pStreet->queue(queueIndex).empty()) {
          continue;
        }
        Logger::debug("Taking temp agent");
        auto const& pAgentTemp{pStreet->queue(queueIndex).front()};
        if (pAgentTemp->freeTime() > this->time()) {
          Logger::debug("Skipping due to time");
          continue;
        }
        pAgentTemp->setSpeed(0.);
        const auto& destinationNode{this->graph().node(pStreet->target())};
        if (destinationNode->isFull()) {
          Logger::debug("Skipping due to space");
          continue;
        }
        if (destinationNode->isTrafficLight()) {
          auto& tl = dynamic_cast<TrafficLight&>(*destinationNode);
          auto const direction{pStreet->laneMapping().at(queueIndex)};
          if (!tl.isGreen(pStreet->id(), direction)) {
            continue;
          }
        }
        bCanPass = bCanPass &&
                   (uniformDist(this->m_generator) < m_passageProbability.value_or(1.1));
        bool bArrived{false};
        if (!bCanPass) {
          if (pAgentTemp->isRandom()) {
            bArrived = true;
          } else {
            continue;
          }
        }
        if (!pAgentTemp->isRandom()) {
          if (destinationNode->id() ==
              this->itineraries().at(pAgentTemp->itineraryId())->destination()) {
            bArrived = true;
          }
        }
        if (bArrived) {
          auto pAgent{pStreet->dequeue(queueIndex)};
          m_travelDTs.push_back(
              {pAgent->distance(),
               static_cast<double>(this->time() - pAgent->spawnTime())});
          if (reinsert_agents) {
            // reset Agent's values
            pAgent->reset(this->time());
            this->addAgent(std::move(pAgent));
          }
          continue;
        }
        auto const& nextStreet{this->graph().edge(pAgentTemp->nextStreetId().value())};
        if (nextStreet->isFull()) {
          continue;
        }
        auto pAgent{pStreet->dequeue(queueIndex)};
        assert(destinationNode->id() == nextStreet->source());
        if (destinationNode->isIntersection()) {
          auto& intersection = dynamic_cast<Intersection&>(*destinationNode);
          auto const delta{nextStreet->deltaAngle(pStreet->angle())};
          // m_increaseTurnCounts(pStreet->id(), delta);
          intersection.addAgent(delta, std::move(pAgent));
        } else if (destinationNode->isRoundabout()) {
          auto& roundabout = dynamic_cast<Roundabout&>(*destinationNode);
          roundabout.enqueue(std::move(pAgent));
        }
      }
    }
  }

  template <typename delay_t>
    requires(is_numeric_v<delay_t>)
<<<<<<< HEAD
  void RoadDynamics<delay_t>::m_evolveNode(const std::unique_ptr<Node>& pNode) {
    for (auto i{0}; i < pNode->transportCapacity(); ++i) {
      if (pNode->isIntersection()) {
        auto& intersection = dynamic_cast<Intersection&>(*pNode);
        if (intersection.agents().empty()) {
          Logger::debug(std::format("No agents on node {}", pNode->id()));
          return;
        }
        for (auto it{intersection.agents().begin()}; it != intersection.agents().end();) {
          auto& pAgent{it->second};
          auto const& nextStreet{this->graph().edge(pAgent->nextStreetId().value())};
          if (nextStreet->isFull()) {
            Logger::debug(std::format("Next street {} is full", nextStreet->id()));
            if (m_forcePriorities) {
              return;
            }
            ++it;
            continue;
=======
  bool RoadDynamics<delay_t>::m_evolveNode(std::unique_ptr<RoadJunction> const& pNode) {
    if (pNode->isIntersection()) {
      auto& intersection = dynamic_cast<Intersection&>(*pNode);
      if (intersection.agents().empty()) {
        return false;
      }
      for (auto const [angle, agentId] : intersection.agents()) {
        auto const& nextStreet{
            this->graph().edge(this->agents().at(agentId)->nextStreetId().value())};
        if (nextStreet->isFull()) {
          if (m_forcePriorities) {
            return false;
>>>>>>> 5cdcb526
          }
          pAgent->setStreetId();
          this->setAgentSpeed(pAgent);
          pAgent->setFreeTime(this->time() +
                              std::ceil(nextStreet->length() / pAgent->speed()));
          nextStreet->addAgent(std::move(pAgent));
          it = intersection.agents().erase(it);
          break;
        }
      } else if (pNode->isRoundabout()) {
        auto& roundabout = dynamic_cast<Roundabout&>(*pNode);
        if (roundabout.agents().empty()) {
          return;
        }
        auto const& pAgentTemp{roundabout.agents().front()};
        auto const& nextStreet{this->graph().edge(pAgentTemp->nextStreetId().value())};
        if (!(nextStreet->isFull())) {
          if (pAgentTemp->streetId().has_value()) {
            const auto streetId = pAgentTemp->streetId().value();
            auto delta = nextStreet->angle() - this->graph().edge(streetId)->angle();
            if (delta > std::numbers::pi) {
              delta -= 2 * std::numbers::pi;
            } else if (delta < -std::numbers::pi) {
              delta += 2 * std::numbers::pi;
            }
            m_increaseTurnCounts(streetId, delta);
          }
          auto pAgent{roundabout.dequeue()};
          pAgent->setStreetId();
          this->setAgentSpeed(pAgent);
          pAgent->setFreeTime(this->time() +
                              std::ceil(nextStreet->length() / pAgent->speed()));
          nextStreet->addAgent(std::move(pAgent));
        } else {
          return;
        }
      }
    }
  }

  template <typename delay_t>
    requires(is_numeric_v<delay_t>)
  void RoadDynamics<delay_t>::m_evolveAgent(std::unique_ptr<Agent> const& pAgent) {
    // The "cost" of enqueuing is one time unit, so we consider it as passed
  }

  template <typename delay_t>
    requires(is_numeric_v<delay_t>)
  void RoadDynamics<delay_t>::setErrorProbability(double errorProbability) {
    if (errorProbability < 0. || errorProbability > 1.) {
      Logger::error(
          std::format("The error probability ({}) must be in [0, 1]", errorProbability));
    }
    m_errorProbability = errorProbability;
  }

  template <typename delay_t>
    requires(is_numeric_v<delay_t>)
  void RoadDynamics<delay_t>::setPassageProbability(double passageProbability) {
    if (passageProbability < 0. || passageProbability > 1.) {
      Logger::error(std::format("The passage probability ({}) must be between 0 and 1",
                                passageProbability));
    }
    m_passageProbability = passageProbability;
  }

  template <typename delay_t>
    requires(is_numeric_v<delay_t>)
  void RoadDynamics<delay_t>::setDestinationNodes(
      std::initializer_list<Id> destinationNodes, bool updatePaths) {
    std::for_each(
        destinationNodes.begin(),
        destinationNodes.end(),
        [this](auto const& nodeId) -> void { this->addItinerary(nodeId, nodeId); });
    if (updatePaths) {
      this->updatePaths();
    }
  }
  template <typename delay_t>
    requires(is_numeric_v<delay_t>)
  template <typename TContainer>
    requires(std::is_convertible_v<typename TContainer::value_type, Id>)
  void RoadDynamics<delay_t>::setDestinationNodes(TContainer const& destinationNodes,
                                                  bool updatePaths) {
    std::for_each(
        destinationNodes.begin(),
        destinationNodes.end(),
        [this](auto const& nodeId) -> void { this->addItinerary(nodeId, nodeId); });
    if (updatePaths) {
      this->updatePaths();
    }
  }

  template <typename delay_t>
    requires(is_numeric_v<delay_t>)
  void RoadDynamics<delay_t>::updatePaths() {
    Logger::debug("Init updating paths...");
    tbb::parallel_for_each(
        this->itineraries().cbegin(),
        this->itineraries().cend(),
        [this](auto const& pair) -> void { this->m_updatePath(pair.second); });
    Logger::debug("End updating paths.");
  }

  template <typename delay_t>
    requires(is_numeric_v<delay_t>)
  void RoadDynamics<delay_t>::addAgentsUniformly(Size nAgents,
                                                 std::optional<Id> optItineraryId) {
    if (this->itineraries().empty()) {
      // TODO: make this possible for random agents
      throw std::invalid_argument(Logger::buildExceptionMessage(
          "It is not possible to add random agents without itineraries."));
    }
    Id itineraryId{0};
    const bool randomItinerary{!optItineraryId.has_value()};
    if (!randomItinerary) {
      itineraryId = optItineraryId.value();
    }
    std::uniform_int_distribution<Size> itineraryDist{
        0, static_cast<Size>(this->itineraries().size() - 1)};
    std::uniform_int_distribution<Size> streetDist{
        0, static_cast<Size>(this->graph().nEdges() - 1)};
    for (Size i{0}; i < nAgents; ++i) {
      if (randomItinerary) {
        auto itineraryIt{this->itineraries().cbegin()};
        std::advance(itineraryIt, itineraryDist(this->m_generator));
        itineraryId = itineraryIt->first;
      }
      Id streetId{0};
      do {
        auto streetIt = this->graph().edges().begin();
        Size step = streetDist(this->m_generator);
        std::advance(streetIt, step);
        streetId = streetIt->first;
      } while (this->graph().edge(streetId)->isFull() &&
               this->nAgents() < this->graph().maxCapacity());
      const auto& street{this->graph().edge(streetId)};
      auto pAgent{std::make_unique<Agent>(this->time(), itineraryId, street->source())};
      pAgent->setStreetId(streetId);
      this->setAgentSpeed(pAgent);
      pAgent->setFreeTime(this->time() + std::ceil(street->length() / pAgent->speed()));
      street->addAgent(std::move(pAgent));
    }
  }

  template <typename delay_t>
    requires(is_numeric_v<delay_t>)
  template <typename TContainer>
    requires(std::is_same_v<TContainer, std::unordered_map<Id, double>> ||
             std::is_same_v<TContainer, std::map<Id, double>>)
  void RoadDynamics<delay_t>::addAgentsRandomly(Size nAgents,
                                                const TContainer& src_weights,
                                                const TContainer& dst_weights,
                                                const size_t minNodeDistance) {
    auto const& nSources{src_weights.size()};
    auto const& nDestinations{dst_weights.size()};
    Logger::debug(
        std::format("Init addAgentsRandomly for {} agents from {} nodes to {} nodes with "
                    "minNodeDistance {}",
                    nAgents,
                    nSources,
                    dst_weights.size(),
                    minNodeDistance));
    if (nSources == 1 && nDestinations == 1 &&
        src_weights.begin()->first == dst_weights.begin()->first) {
      throw std::invalid_argument(Logger::buildExceptionMessage(
          std::format("The only source node {} is also the only destination node.",
                      src_weights.begin()->first)));
    }
    auto const srcSum{std::accumulate(
        src_weights.begin(),
        src_weights.end(),
        0.,
        [](double sum, const std::pair<Id, double>& p) {
          if (p.second < 0.) {
            Logger::error(std::format(
                "Negative weight ({}) for source node {}.", p.second, p.first));
          }
          return sum + p.second;
        })};
    auto const dstSum{std::accumulate(
        dst_weights.begin(),
        dst_weights.end(),
        0.,
        [](double sum, const std::pair<Id, double>& p) {
          if (p.second < 0.) {
            Logger::error(std::format(
                "Negative weight ({}) for destination node {}.", p.second, p.first));
          }
          return sum + p.second;
        })};
    std::uniform_real_distribution<double> srcUniformDist{0., srcSum};
    std::uniform_real_distribution<double> dstUniformDist{0., dstSum};
    Logger::debug(std::format("Adding {} agents at time {}.", nAgents, this->time()));
    while (nAgents > 0) {
      Id srcId{0}, dstId{0};
      if (nDestinations == 1) {
        dstId = dst_weights.begin()->first;
        srcId = dstId;
      }
      double dRand, sum;
      while (srcId == dstId) {
        dRand = srcUniformDist(this->m_generator);
        sum = 0.;
        for (const auto& [id, weight] : src_weights) {
          srcId = id;
          sum += weight;
          if (dRand < sum) {
            break;
          }
        }
      }
      if (nSources > 1) {
        dstId = srcId;
      }
      while (dstId == srcId) {
        dRand = dstUniformDist(this->m_generator);
        sum = 0.;
        for (const auto& [id, weight] : dst_weights) {
          // if the node is at a minimum distance from the destination, skip it
          if (this->itineraries().at(id)->path()->getRow(srcId).empty()) {
            continue;
          }
          if (nDestinations > 1 && minNodeDistance > 0) {
            // NOTE: Result must have a value in this case, so we can use value() as sort-of assertion
            if (this->graph().shortestPath(srcId, id).value().path().size() <
                minNodeDistance) {
              continue;
            }
          }
          dstId = id;
          sum += weight;
          if (dRand < sum) {
            break;
          }
        }
      }
      // find the itinerary with the given destination as destination
      auto itineraryIt{std::find_if(this->itineraries().cbegin(),
                                    this->itineraries().cend(),
                                    [dstId](const auto& itinerary) {
                                      return itinerary.second->destination() == dstId;
                                    })};
      if (itineraryIt == this->itineraries().cend()) {
        Logger::error(std::format("Itinerary with destination {} not found.", dstId));
      }
      this->addAgent(itineraryIt->first, srcId);
      --nAgents;
    }
  }

  template <typename delay_t>
    requires(is_numeric_v<delay_t>)
  void RoadDynamics<delay_t>::addAgentsRandomly(Size nAgents,
                                                const size_t minNodeDistance) {
    std::unordered_map<Id, double> src_weights, dst_weights;
    for (auto const& id : this->graph().inputNodes()) {
      src_weights[id] = 1.;
    }
    for (auto const& id : this->graph().outputNodes()) {
      dst_weights[id] = 1.;
    }
    addAgentsRandomly(nAgents, src_weights, dst_weights, minNodeDistance);
  }

  template <typename delay_t>
    requires(is_numeric_v<delay_t>)
  void RoadDynamics<delay_t>::addAgent(std::unique_ptr<Agent> pAgent) {
    m_agents.push_back(std::move(pAgent));
  }

  template <typename delay_t>
    requires(is_numeric_v<delay_t>)
  template <typename... TArgs>
    requires(std::is_constructible_v<Agent, Time, TArgs...>)
  void RoadDynamics<delay_t>::addAgent(TArgs&&... args) {
    addAgent(std::make_unique<Agent>(this->time(), std::forward<TArgs>(args)...));
  }

  template <typename delay_t>
    requires(is_numeric_v<delay_t>)
  template <typename... TArgs>
    requires(std::is_constructible_v<Agent, Time, TArgs...>)
  void RoadDynamics<delay_t>::addAgents(Size nAgents, TArgs&&... args) {
    for (size_t i{0}; i < nAgents; ++i) {
      addAgent(std::make_unique<Agent>(this->time(), std::forward<TArgs>(args)...));
    }
  }

  template <typename delay_t>
    requires(is_numeric_v<delay_t>)
  template <typename... TArgs>
    requires(std::is_constructible_v<Itinerary, TArgs...>)
  void RoadDynamics<delay_t>::addItinerary(TArgs&&... args) {
    addItinerary(std::make_unique<Itinerary>(std::forward<TArgs>(args)...));
  }

  template <typename delay_t>
    requires(is_numeric_v<delay_t>)
  void RoadDynamics<delay_t>::addItinerary(std::unique_ptr<Itinerary> itinerary) {
    if (m_itineraries.contains(itinerary->id())) {
      throw std::invalid_argument(Logger::buildExceptionMessage(
          std::format("Itinerary with id {} already exists.", itinerary->id())));
    }
    if (!this->graph().nodes().contains(itinerary->destination())) {
      throw std::invalid_argument(Logger::buildExceptionMessage(std::format(
          "Destination node with id {} not found", itinerary->destination())));
    }
    m_itineraries.emplace(itinerary->id(), std::move(itinerary));
  }

  template <typename delay_t>
    requires(is_numeric_v<delay_t>)
  void RoadDynamics<delay_t>::evolve(bool reinsert_agents) {
    Logger::debug("Init evolve");
    // move the first agent of each street queue, if possible, putting it in the next node
    bool const bUpdateData =
        m_dataUpdatePeriod.has_value() && this->time() % m_dataUpdatePeriod.value() == 0;
    auto const N{this->graph().nNodes()};
    std::for_each(
        this->graph().nodes().cbegin(),
        this->graph().nodes().cend(),
        [&](const auto& pair) {
          for (auto const& sourceId :
               this->graph().adjacencyMatrix().getCol(pair.first)) {
            auto const streetId = sourceId * N + pair.first;
            auto const& pStreet{this->graph().edge(streetId)};
            if (bUpdateData) {
              m_streetTails[streetId] += pStreet->nExitingAgents();
            }
            m_evolveStreet(pStreet, reinsert_agents);

            while (!pStreet->movingAgents().empty()) {
              auto const& pAgent{pStreet->movingAgents().top()};
              if (pAgent->freeTime() < this->time()) {
                break;
              }
              pAgent->setSpeed(0.);
              auto const nLanes = pStreet->nLanes();
              bool bArrived{false};
              if (!pAgent->isRandom()) {
                if (this->itineraries().at(pAgent->itineraryId())->destination() ==
                    pStreet->target()) {
                  pAgent->updateItinerary();
                }
                if (this->itineraries().at(pAgent->itineraryId())->destination() ==
                    pStreet->target()) {
                  bArrived = true;
                }
              }
              if (bArrived) {
                std::uniform_int_distribution<size_t> laneDist{
                    0, static_cast<size_t>(nLanes - 1)};
                pStreet->enqueue(laneDist(this->m_generator));
                continue;
              }
              auto const nextStreetId =
                  this->m_nextStreetId(pAgent, pStreet->target(), pStreet->id());
              auto const& pNextStreet{this->graph().edge(nextStreetId)};
              pAgent->setNextStreetId(nextStreetId);
              if (nLanes == 1) {
                pStreet->enqueue(0);
                continue;
              }
              auto const deltaAngle{pNextStreet->deltaAngle(pStreet->angle())};
              if (std::abs(deltaAngle) < std::numbers::pi) {
                // Lanes are counted as 0 is the far right lane
                if (std::abs(deltaAngle) < std::numbers::pi / 4) {
                  std::vector<double> weights;
                  for (auto const& queue : pStreet->exitQueues()) {
                    weights.push_back(1. / (queue.size() + 1));
                  }
                  // If all weights are the same, make the last 0
                  if (std::all_of(weights.begin(), weights.end(), [&](double w) {
                        return std::abs(w - weights.front()) <
                               std::numeric_limits<double>::epsilon();
                      })) {
                    weights.back() = 0.;
                    if (nLanes > 2) {
                      weights.front() = 0.;
                    }
                  }
                  // Normalize the weights
                  auto const sum = std::accumulate(weights.begin(), weights.end(), 0.);
                  for (auto& w : weights) {
                    w /= sum;
                  }
                  std::discrete_distribution<size_t> laneDist{weights.begin(),
                                                              weights.end()};
                  pStreet->enqueue(laneDist(this->m_generator));
                } else if (deltaAngle < 0.) {    // Right
                  pStreet->enqueue(0);           // Always the first lane
                } else {                         // Left (deltaAngle > 0.)
                  pStreet->enqueue(nLanes - 1);  // Always the last lane
                }
              } else {                         // U turn
                pStreet->enqueue(nLanes - 1);  // Always the last lane
              }
            }
          }
        });
    Logger::debug("Pre-nodes");
    // Move transport capacity agents from each node
    std::for_each(this->graph().nodes().cbegin(),
                  this->graph().nodes().cend(),
                  [&](const auto& pair) {
<<<<<<< HEAD
                    m_evolveNode(pair.second);
=======
                    for (auto i = 0; i < pair.second->transportCapacity(); ++i) {
                      if (!m_evolveNode(pair.second)) {
                        break;
                      }
                    }
>>>>>>> 5cdcb526
                    if (pair.second->isTrafficLight()) {
                      auto& tl = dynamic_cast<TrafficLight&>(*pair.second);
                      ++tl;
                    }
                  });
    // cycle over agents and update their times
    std::uniform_int_distribution<Id> nodeDist{
        0, static_cast<Id>(this->graph().nNodes() - 1)};
    Logger::debug("Pre-agents");
    for (auto itAgent{m_agents.begin()}; itAgent != m_agents.end();) {
      auto& pAgent{*itAgent};
      if (!pAgent->srcNodeId().has_value()) {
        pAgent->setSrcNodeId(nodeDist(this->m_generator));
      }
      auto const& srcNode{this->graph().node(pAgent->srcNodeId().value())};
      if (srcNode->isFull()) {
        ++itAgent;
        continue;
      }
      if (!pAgent->nextStreetId().has_value()) {
        pAgent->setNextStreetId(
            this->m_nextStreetId(pAgent, srcNode->id(), pAgent->streetId()));
      }
      auto const& nextStreet{
          this->graph().edge(pAgent->nextStreetId().value())};  // next street
      if (nextStreet->isFull()) {
        ++itAgent;
        continue;
      }
      assert(srcNode->id() == nextStreet->source());
      if (srcNode->isIntersection()) {
        auto& intersection = dynamic_cast<Intersection&>(*srcNode);
        intersection.addAgent(0., std::move(pAgent));
      } else if (srcNode->isRoundabout()) {
        auto& roundabout = dynamic_cast<Roundabout&>(*srcNode);
        roundabout.enqueue(std::move(pAgent));
      }
      itAgent = m_agents.erase(itAgent);
    }
    Dynamics<RoadNetwork>::m_evolve();
  }

  template <typename delay_t>
    requires(is_numeric_v<delay_t>)
  void RoadDynamics<delay_t>::optimizeTrafficLights(
      double const threshold, TrafficLightOptimization const optimizationType) {
    if (threshold < 0) {
      Logger::error(
          std::format("The threshold parameter ({}) must be greater than 0.", threshold));
    }
    auto const nCycles{static_cast<double>(this->time() - m_previousOptimizationTime) /
                       m_dataUpdatePeriod.value()};
    for (const auto& [nodeId, pNode] : this->graph().nodes()) {
      if (!pNode->isTrafficLight()) {
        continue;
      }
      auto& tl = dynamic_cast<TrafficLight&>(*pNode);
      auto const& streetPriorities = tl.streetPriorities();
      auto const meanGreenFraction{tl.meanGreenTime(true) / tl.cycleTime()};
      auto const meanRedFraction{tl.meanGreenTime(false) / tl.cycleTime()};

      double inputGreenSum{0.}, inputRedSum{0.};
      auto const N{this->graph().nNodes()};
      auto column = this->graph().adjacencyMatrix().getCol(nodeId);
      for (const auto& sourceId : column) {
        auto const streetId = sourceId * N + nodeId;
        auto const& pStreet{this->graph().edge(streetId)};
        if (streetPriorities.contains(streetId)) {
          inputGreenSum += m_streetTails.at(streetId) / pStreet->nLanes();
        } else {
          inputRedSum += m_streetTails.at(streetId) / pStreet->nLanes();
        }
      }
      inputGreenSum /= meanGreenFraction;
      inputRedSum /= meanRedFraction;
      // std::clog << std::format("Traffic Light: {} - Green: {} - Red: {}\n",
      //                          nodeId,
      //                          inputGreenSum,
      //                          inputRedSum);
      auto const inputDifference{(inputGreenSum - inputRedSum) / nCycles};
      delay_t const delta = std::round(std::abs(inputDifference) / column.size());
      // std::clog << std::format("TL: {}, current delta {}, difference: {}",
      //                          nodeId,
      //                          delta,
      //                          inputDifference)
      //           << std::endl;
      auto const greenTime = tl.minGreenTime(true);
      auto const redTime = tl.minGreenTime(false);
      if (optimizationType == TrafficLightOptimization::SINGLE_TAIL) {
        if (delta == 0 || std::abs(inputDifference) < threshold) {
          tl.resetCycles();
          continue;
        }
        // std::clog << std::format("TL: {}, difference: {}, red time: {}",
        //                          nodeId,
        //                          inputDifference,
        //                          redTime)
        //           << std::endl;
        if ((inputDifference > 0) && (redTime > delta)) {
          tl.increaseGreenTimes(delta);
        } else if ((inputDifference < 0) && (greenTime > delta)) {
          tl.decreaseGreenTimes(delta);
        }
      } else if (optimizationType == TrafficLightOptimization::DOUBLE_TAIL) {
        // If the difference is not less than the threshold
        //    - Check that the incoming streets have a density less than the mean one (eventually + tolerance): I want to avoid being into the cluster, better to be out or on the border
        //    - If the previous check fails, do nothing
        double outputGreenSum{0.}, outputRedSum{0.};
        for (auto const& targetId : this->graph().adjacencyMatrix().getRow(nodeId)) {
          auto const streetId = nodeId * N + targetId;
          auto const& pStreet{this->graph().edge(streetId)};
          if (streetPriorities.contains(streetId)) {
            outputGreenSum += m_streetTails.at(streetId) / pStreet->nLanes();
          } else {
            outputRedSum += m_streetTails.at(streetId) / pStreet->nLanes();
          }
        }
        auto const outputDifference{(outputGreenSum - outputRedSum) / nCycles};
        if ((inputDifference * outputDifference > 0) ||
            std::max(std::abs(inputDifference), std::abs(outputDifference)) < threshold ||
            delta == 0) {
          tl.resetCycles();
          continue;
        }
        if (std::abs(inputDifference) > std::abs(outputDifference)) {
          if ((inputDifference > 0) && (redTime > delta)) {
            tl.increaseGreenTimes(delta);
          } else if ((inputDifference < 0) && (greenTime > delta)) {
            tl.decreaseGreenTimes(delta);
          }
        } else {
          if ((outputDifference < 0) && (redTime > delta)) {
            tl.increaseGreenTimes(delta);
          } else if ((outputDifference > 0) && (greenTime > delta)) {
            tl.decreaseGreenTimes(delta);
          }
        }
      }
    }
    // Cleaning variables
    for (auto& [id, element] : m_streetTails) {
      element = 0.;
    }
    m_previousOptimizationTime = this->time();
  }

  template <typename delay_t>
    requires(is_numeric_v<delay_t>)
  size_t RoadDynamics<delay_t>::nAgents() const {
    auto nAgents{m_agents.size()};
    Logger::debug(std::format("Number of agents: {}", nAgents));
    for (const auto& [nodeId, pNode] : this->graph().nodes()) {
      if (pNode->isIntersection()) {
        auto& intersection = dynamic_cast<Intersection&>(*pNode);
        nAgents += intersection.agents().size();
      } else if (pNode->isRoundabout()) {
        auto& roundabout = dynamic_cast<Roundabout&>(*pNode);
        nAgents += roundabout.agents().size();
      }
      Logger::debug(std::format("Number of agents: {}", nAgents));
    }
    for (const auto& [streetId, pStreet] : this->graph().edges()) {
      nAgents += pStreet->nAgents();
    }
    Logger::debug(std::format("Number of agents: {}", nAgents));
    return nAgents;
  }

  template <typename delay_t>
    requires(is_numeric_v<delay_t>)
  Measurement<double> RoadDynamics<delay_t>::meanTravelTime(bool clearData) {
    std::vector<double> travelTimes;
    if (!m_travelDTs.empty()) {
      travelTimes.reserve(m_travelDTs.size());
      for (auto const& [distance, time] : m_travelDTs) {
        travelTimes.push_back(time);
      }
      if (clearData) {
        m_travelDTs.clear();
      }
    }
    return Measurement<double>(travelTimes);
  }
  template <typename delay_t>
    requires(is_numeric_v<delay_t>)
  Measurement<double> RoadDynamics<delay_t>::meanTravelDistance(bool clearData) {
    std::vector<double> travelDistances;
    if (!m_travelDTs.empty()) {
      travelDistances.reserve(m_travelDTs.size());
      for (auto const& [distance, time] : m_travelDTs) {
        travelDistances.push_back(distance);
      }
      if (clearData) {
        m_travelDTs.clear();
      }
    }
    return Measurement<double>(travelDistances);
  }
  template <typename delay_t>
    requires(is_numeric_v<delay_t>)
  Measurement<double> RoadDynamics<delay_t>::meanTravelSpeed(bool clearData) {
    std::vector<double> travelSpeeds;
    travelSpeeds.reserve(m_travelDTs.size());
    for (auto const& [distance, time] : m_travelDTs) {
      travelSpeeds.push_back(distance / time);
    }
    if (clearData) {
      m_travelDTs.clear();
    }
    return Measurement<double>(travelSpeeds);
  }

  template <typename delay_t>
    requires(is_numeric_v<delay_t>)
  std::unordered_map<Id, std::array<double, 4>> RoadDynamics<delay_t>::turnProbabilities(
      bool reset) {
    std::unordered_map<Id, std::array<double, 4>> res;
    for (auto& [streetId, counts] : m_turnCounts) {
      std::array<double, 4> probabilities{0., 0., 0., 0.};
      const auto sum{std::accumulate(counts.cbegin(), counts.cend(), 0.)};
      if (sum != 0) {
        for (auto i{0}; i < counts.size(); ++i) {
          probabilities[i] = counts[i] / sum;
        }
      }
      res.emplace(streetId, probabilities);
    }
    if (reset) {
      for (auto& [streetId, counts] : m_turnCounts) {
        std::fill(counts.begin(), counts.end(), 0);
      }
    }
    return res;
  }

  template <typename delay_t>
    requires(is_numeric_v<delay_t>)
  Measurement<double> RoadDynamics<delay_t>::agentMeanSpeed() const {
    std::vector<double> speeds;
    // if (!this->agents().empty()) {
    //   speeds.reserve(this->nAgents());
    //   for (const auto& [agentId, agent] : this->agents()) {
    //     speeds.push_back(agent->speed());
    //   }
    // }
    return Measurement<double>(speeds);
  }

  template <typename delay_t>
    requires(is_numeric_v<delay_t>)
  double RoadDynamics<delay_t>::streetMeanSpeed(Id streetId) const {
    auto const& pStreet{this->graph().edge(streetId)};
    auto const nAgents{pStreet->nAgents()};
    if (nAgents == 0) {
      return 0.;
    }
    double speed{0.};
    for (auto const& pAgent : pStreet->movingAgents()) {
      speed += pAgent->speed();
    }
    return speed / nAgents;
  }

  template <typename delay_t>
    requires(is_numeric_v<delay_t>)
  Measurement<double> RoadDynamics<delay_t>::streetMeanSpeed() const {
    std::vector<double> speeds;
    speeds.reserve(this->graph().nEdges());
    for (const auto& [streetId, street] : this->graph().edges()) {
      speeds.push_back(streetMeanSpeed(streetId));
    }
    return Measurement<double>(speeds);
  }

  template <typename delay_t>
    requires(is_numeric_v<delay_t>)
  Measurement<double> RoadDynamics<delay_t>::streetMeanSpeed(double threshold,
                                                             bool above) const {
    std::vector<double> speeds;
    speeds.reserve(this->graph().nEdges());
    for (const auto& [streetId, street] : this->graph().edges()) {
      if (above && (street->density(true) > threshold)) {
        speeds.push_back(streetMeanSpeed(streetId));
      } else if (!above && (street->density(true) < threshold)) {
        speeds.push_back(streetMeanSpeed(streetId));
      }
    }
    return Measurement<double>(speeds);
  }

  template <typename delay_t>
    requires(is_numeric_v<delay_t>)
  Measurement<double> RoadDynamics<delay_t>::streetMeanDensity(bool normalized) const {
    if (this->graph().edges().empty()) {
      return Measurement(0., 0.);
    }
    std::vector<double> densities;
    densities.reserve(this->graph().nEdges());
    if (normalized) {
      for (const auto& [streetId, street] : this->graph().edges()) {
        densities.push_back(street->density(true));
      }
    } else {
      double sum{0.};
      for (const auto& [streetId, street] : this->graph().edges()) {
        densities.push_back(street->density(false) * street->length());
        sum += street->length();
      }
      if (sum == 0) {
        return Measurement(0., 0.);
      }
      auto meanDensity{std::accumulate(densities.begin(), densities.end(), 0.) / sum};
      return Measurement(meanDensity, 0.);
    }
    return Measurement<double>(densities);
  }

  template <typename delay_t>
    requires(is_numeric_v<delay_t>)
  Measurement<double> RoadDynamics<delay_t>::streetMeanFlow() const {
    std::vector<double> flows;
    flows.reserve(this->graph().nEdges());
    for (const auto& [streetId, street] : this->graph().edges()) {
      flows.push_back(street->density() * this->streetMeanSpeed(streetId));
    }
    return Measurement<double>(flows);
  }

  template <typename delay_t>
    requires(is_numeric_v<delay_t>)
  Measurement<double> RoadDynamics<delay_t>::streetMeanFlow(double threshold,
                                                            bool above) const {
    std::vector<double> flows;
    flows.reserve(this->graph().nEdges());
    for (const auto& [streetId, street] : this->graph().edges()) {
      if (above && (street->density(true) > threshold)) {
        flows.push_back(street->density() * this->streetMeanSpeed(streetId));
      } else if (!above && (street->density(true) < threshold)) {
        flows.push_back(street->density() * this->streetMeanSpeed(streetId));
      }
    }
    return Measurement<double>(flows);
  }

  template <typename delay_t>
    requires(is_numeric_v<delay_t>)
  Measurement<double> RoadDynamics<delay_t>::meanSpireInputFlow(bool resetValue) {
    auto deltaTime{this->time() - m_previousSpireTime};
    if (deltaTime == 0) {
      return Measurement(0., 0.);
    }
    m_previousSpireTime = this->time();
    std::vector<double> flows;
    flows.reserve(this->graph().nEdges());
    for (const auto& [streetId, street] : this->graph().edges()) {
      if (street->isSpire()) {
        auto& spire = dynamic_cast<SpireStreet&>(*street);
        flows.push_back(static_cast<double>(spire.inputCounts(resetValue)) / deltaTime);
      }
    }
    return Measurement<double>(flows);
  }

  template <typename delay_t>
    requires(is_numeric_v<delay_t>)
  Measurement<double> RoadDynamics<delay_t>::meanSpireOutputFlow(bool resetValue) {
    auto deltaTime{this->time() - m_previousSpireTime};
    if (deltaTime == 0) {
      return Measurement(0., 0.);
    }
    m_previousSpireTime = this->time();
    std::vector<double> flows;
    flows.reserve(this->graph().nEdges());
    for (auto const& [streetId, street] : this->graph().edges()) {
      if (street->isSpire()) {
        auto& spire = dynamic_cast<SpireStreet&>(*street);
        flows.push_back(static_cast<double>(spire.outputCounts(resetValue)) / deltaTime);
      }
    }
    return Measurement<double>(flows);
  }

  template <typename delay_t>
    requires(is_numeric_v<delay_t>)
  void RoadDynamics<delay_t>::saveStreetDensities(const std::string& filename,
                                                  bool normalized,
                                                  char const separator) const {
    bool bEmptyFile{false};
    {
      std::ifstream file(filename);
      bEmptyFile = file.peek() == std::ifstream::traits_type::eof();
    }
    std::ofstream file(filename, std::ios::app);
    if (!file.is_open()) {
      Logger::error(std::format("Error opening file \"{}\" for writing.", filename));
    }
    if (bEmptyFile) {
      file << "time";
      for (auto const& [streetId, _] : this->graph().edges()) {
        file << separator << streetId;
      }
      file << std::endl;
    }
    file << this->time();
    for (auto const& [_, pStreet] : this->graph().edges()) {
      // keep 2 decimal digits;
      file << separator << std::fixed << std::setprecision(2)
           << pStreet->density(normalized);
    }
    file << std::endl;
    file.close();
  }
  template <typename delay_t>
    requires(is_numeric_v<delay_t>)
  void RoadDynamics<delay_t>::saveInputStreetCounts(const std::string& filename,
                                                    bool reset,
                                                    char const separator) {
    bool bEmptyFile{false};
    {
      std::ifstream file(filename);
      bEmptyFile = file.peek() == std::ifstream::traits_type::eof();
    }
    std::ofstream file(filename, std::ios::app);
    if (!file.is_open()) {
      Logger::error(std::format("Error opening file \"{}\" for writing.", filename));
    }
    if (bEmptyFile) {
      file << "time";
      for (auto const& [streetId, _] : this->graph().edges()) {
        file << separator << streetId;
      }
      file << std::endl;
    }
    file << this->time();
    for (auto const& [_, pStreet] : this->graph().edges()) {
      int value{0};
      if (pStreet->isSpire()) {
        if (pStreet->isStochastic()) {
          value = dynamic_cast<StochasticSpireStreet&>(*pStreet).inputCounts(reset);
        } else {
          value = dynamic_cast<SpireStreet&>(*pStreet).inputCounts(reset);
        }
      }
      file << separator << value;
    }
    file << std::endl;
    file.close();
  }
  template <typename delay_t>
    requires(is_numeric_v<delay_t>)
  void RoadDynamics<delay_t>::saveOutputStreetCounts(const std::string& filename,
                                                     bool reset,
                                                     char const separator) {
    bool bEmptyFile{false};
    {
      std::ifstream file(filename);
      bEmptyFile = file.peek() == std::ifstream::traits_type::eof();
    }
    std::ofstream file(filename, std::ios::app);
    if (!file.is_open()) {
      Logger::error(std::format("Error opening file \"{}\" for writing.", filename));
    }
    if (bEmptyFile) {
      file << "time";
      for (auto const& [streetId, _] : this->graph().edges()) {
        file << separator << streetId;
      }
      file << std::endl;
    }
    file << this->time();
    for (auto const& [_, pStreet] : this->graph().edges()) {
      int value{0};
      if (pStreet->isSpire()) {
        if (pStreet->isStochastic()) {
          value = dynamic_cast<StochasticSpireStreet&>(*pStreet).outputCounts(reset);
        } else {
          value = dynamic_cast<SpireStreet&>(*pStreet).outputCounts(reset);
        }
      }
      file << separator << value;
    }
    file << std::endl;
    file.close();
  }
  template <typename delay_t>
    requires(is_numeric_v<delay_t>)
  void RoadDynamics<delay_t>::saveTravelSpeeds(const std::string& filename, bool reset) {
    bool bEmptyFile{false};
    {
      std::ifstream file(filename);
      bEmptyFile = file.peek() == std::ifstream::traits_type::eof();
    }
    std::ofstream file(filename, std::ios::app);
    if (!file.is_open()) {
      Logger::error(std::format("Error opening file \"{}\" for writing.", filename));
    }
    if (bEmptyFile) {
      file << "time;speeds" << std::endl;
    }
    file << this->time() << ';';
    for (auto it = m_travelDTs.cbegin(); it != m_travelDTs.cend(); ++it) {
      file << std::fixed << std::setprecision(2) << it->first / it->second;
      if (it != m_travelDTs.cend() - 1) {
        file << ',';
      }
    }
    file << std::endl;
    file.close();
    if (reset) {
      m_travelDTs.clear();
    }
  }
  template <typename delay_t>
    requires(is_numeric_v<delay_t>)
  void RoadDynamics<delay_t>::saveMacroscopicObservables(const std::string& filename,
                                                         char const separator) {
    bool bEmptyFile{false};
    {
      std::ifstream file(filename);
      bEmptyFile = file.peek() == std::ifstream::traits_type::eof();
    }
    std::ofstream file(filename, std::ios::app);
    if (!file.is_open()) {
      Logger::error(std::format("Error opening file \"{}\" for writing.", filename));
    }
    if (bEmptyFile) {
      file << "time;n_ghost_agents;n_agents;mean_speed;mean_speed_std;mean_density;mean_"
              "density_std;"
              "mean_flow;mean_flow_std;mean_flow_spires;mean_flow_spires_std;mean_"
              "traveltime;mean_traveltime_std;mean_traveldistance;mean_traveldistance_"
              "err;mean_travelspeed;mean_travelspeed_std\n";
    }
    file << this->time() << separator;
    file << m_agents.size() << separator;
    {
      std::vector<double> speeds, densities, flows, spireFlows;
      size_t nAgents{0};
      speeds.reserve(this->graph().nEdges());
      densities.reserve(this->graph().nEdges());
      flows.reserve(this->graph().nEdges());
      spireFlows.reserve(this->graph().nEdges());
      for (auto const& [streetId, street] : this->graph().edges()) {
        nAgents += street->nAgents();
        speeds.push_back(this->streetMeanSpeed(streetId));
        densities.push_back(street->density(true));
        flows.push_back(street->density(true) * speeds.back());
        if (street->isSpire()) {
          auto& spire = dynamic_cast<SpireStreet&>(*street);
          spireFlows.push_back(static_cast<double>(spire.inputCounts(true)) /
                               (this->time() - m_previousSpireTime));
        }
      }
      for (auto const& [nodeId, pNode] : this->graph().nodes()) {
        if (pNode->isIntersection()) {
          auto& intersection = dynamic_cast<Intersection&>(*pNode);
          nAgents += intersection.agents().size();
        } else if (pNode->isRoundabout()) {
          auto& roundabout = dynamic_cast<Roundabout&>(*pNode);
          nAgents += roundabout.agents().size();
        }
      }
      auto speed{Measurement<double>(speeds)};
      auto density{Measurement<double>(densities)};
      auto flow{Measurement<double>(flows)};
      auto spireFlow{Measurement<double>(spireFlows)};
      file << nAgents << separator;
      file << std::scientific << std::setprecision(2);
      file << speed.mean << separator << speed.std << separator;
      file << density.mean << separator << density.std << separator;
      file << flow.mean << separator << flow.std << separator;
      file << spireFlow.mean << separator << spireFlow.std << separator;
    }
    {
      std::vector<double> distances, times, speeds;
      distances.reserve(m_travelDTs.size());
      times.reserve(m_travelDTs.size());
      speeds.reserve(m_travelDTs.size());
      for (auto const& [distance, time] : m_travelDTs) {
        distances.push_back(distance);
        times.push_back(time);
        speeds.push_back(distance / time);
      }
      auto distance{Measurement<double>(distances)};
      auto time{Measurement<double>(times)};
      auto speed{Measurement<double>(speeds)};
      file << time.mean << separator << time.std << separator;
      file << distance.mean << separator << distance.std << separator;
      file << speed.mean << separator << speed.std << std::endl;
      m_travelDTs.clear();
    }
    file.close();
  }
};  // namespace dsm<|MERGE_RESOLUTION|>--- conflicted
+++ resolved
@@ -85,11 +85,7 @@
     void m_evolveStreet(std::unique_ptr<Street> const& pStreet, bool reinsert_agents);
     /// @brief If possible, removes one agent from the node, putting it on the next street.
     /// @param pNode A std::unique_ptr to the node
-<<<<<<< HEAD
-    void m_evolveNode(const std::unique_ptr<Node>& pNode);
-=======
-    bool m_evolveNode(std::unique_ptr<RoadJunction> const& pNode);
->>>>>>> 5cdcb526
+    void m_evolveNode(const std::unique_ptr<RoadJunction>& pNode);
     /// @brief Evolve the agents.
     /// @details Puts all new agents on a street, if possible, decrements all delays
     /// and increments all travel times.
@@ -625,9 +621,17 @@
 
   template <typename delay_t>
     requires(is_numeric_v<delay_t>)
-<<<<<<< HEAD
-  void RoadDynamics<delay_t>::m_evolveNode(const std::unique_ptr<Node>& pNode) {
-    for (auto i{0}; i < pNode->transportCapacity(); ++i) {
+  void RoadDynamics<delay_t>::m_evolveNode(const std::unique_ptr<RoadJunction>& pNode) {
+    auto const transportCapacity{pNode->transportCapacity()};
+    for (auto i{0}; i < std::ceil(transportCapacity); ++i) {
+      if (i == std::ceil(transportCapacity) - 1) {
+        std::uniform_real_distribution<double> uniformDist{0., 1.};
+        double integral;
+        double fractional = std::modf(transportCapacity, &integral);
+        if (fractional != 0. && uniformDist(this->m_generator) > fractional) {
+          return;
+        }
+      }
       if (pNode->isIntersection()) {
         auto& intersection = dynamic_cast<Intersection&>(*pNode);
         if (intersection.agents().empty()) {
@@ -644,20 +648,6 @@
             }
             ++it;
             continue;
-=======
-  bool RoadDynamics<delay_t>::m_evolveNode(std::unique_ptr<RoadJunction> const& pNode) {
-    if (pNode->isIntersection()) {
-      auto& intersection = dynamic_cast<Intersection&>(*pNode);
-      if (intersection.agents().empty()) {
-        return false;
-      }
-      for (auto const [angle, agentId] : intersection.agents()) {
-        auto const& nextStreet{
-            this->graph().edge(this->agents().at(agentId)->nextStreetId().value())};
-        if (nextStreet->isFull()) {
-          if (m_forcePriorities) {
-            return false;
->>>>>>> 5cdcb526
           }
           pAgent->setStreetId();
           this->setAgentSpeed(pAgent);
@@ -1064,15 +1054,7 @@
     std::for_each(this->graph().nodes().cbegin(),
                   this->graph().nodes().cend(),
                   [&](const auto& pair) {
-<<<<<<< HEAD
                     m_evolveNode(pair.second);
-=======
-                    for (auto i = 0; i < pair.second->transportCapacity(); ++i) {
-                      if (!m_evolveNode(pair.second)) {
-                        break;
-                      }
-                    }
->>>>>>> 5cdcb526
                     if (pair.second->isTrafficLight()) {
                       auto& tl = dynamic_cast<TrafficLight&>(*pair.second);
                       ++tl;
