/// @file       /src/dsm/headers/RoadDynamics.hpp
/// @brief      Defines the RoadDynamics class.
///
/// @details    This file contains the definition of the RoadDynamics class.
///             The RoadDynamics class represents the dynamics of the network. It is templated by the type
///             of the graph's id and the type of the graph's capacity.
///             The graph's id and capacity must be unsigned integral types.

#pragma once

#include <algorithm>
#include <cassert>
#include <concepts>
#include <vector>
#include <random>
#include <span>
#include <numeric>
#include <unordered_map>
#include <cmath>
#include <cassert>
#include <format>
#include <thread>
#include <exception>
#include <fstream>
#include <iomanip>

#include "Dynamics.hpp"
#include "Agent.hpp"
#include "DijkstraWeights.hpp"
#include "Itinerary.hpp"
#include "RoadNetwork.hpp"
#include "SparseMatrix.hpp"
#include "../utility/TypeTraits/is_agent.hpp"
#include "../utility/TypeTraits/is_itinerary.hpp"
#include "../utility/Logger.hpp"
#include "../utility/Typedef.hpp"

static auto constexpr g_cacheFolder = "./.dsmcache/";

namespace dsm {
  /// @brief The RoadDynamics class represents the dynamics of the network.
  /// @tparam Id, The type of the graph's id. It must be an unsigned integral type.
  /// @tparam Size, The type of the graph's capacity. It must be an unsigned integral type.
  template <typename delay_t>
    requires(is_numeric_v<delay_t>)
  class RoadDynamics : public Dynamics<Agent<delay_t>> {
  protected:
    Time m_previousOptimizationTime;

  private:
    std::function<double(const RoadNetwork*, Id, Id)> m_weightFunction;
    double m_weightTreshold;
    bool m_bCacheEnabled;
    std::optional<double> m_errorProbability;
    std::optional<double> m_passageProbability;

  protected:
    tbb::concurrent_vector<std::pair<double, double>> m_travelDTs;
    bool m_forcePriorities;
    std::optional<delay_t> m_dataUpdatePeriod;
    std::unordered_map<Id, std::array<unsigned long long, 4>> m_turnCounts;
    std::unordered_map<Id, std::array<long, 4>> m_turnMapping;
    std::unordered_map<Id, double> m_streetTails;
    tbb::concurrent_vector<Id> m_agentsToRemove;

    /// @brief Update the path of a single itinerary using Dijsktra's algorithm
    /// @param pItinerary An std::unique_prt to the itinerary
    void m_updatePath(std::unique_ptr<Itinerary> const& pItinerary);

    /// @brief Get the next street id
    /// @param agentId The id of the agent
    /// @param NodeId The id of the node
    /// @param streetId The id of the incoming street
    /// @return Id The id of the randomly selected next street
    virtual Id m_nextStreetId(Id agentId,
                              Id NodeId,
                              std::optional<Id> streetId = std::nullopt);
    /// @brief Increase the turn counts
    virtual void m_increaseTurnCounts(Id streetId, double delta);
    /// @brief Evolve a street
    /// @param pStreet A std::unique_ptr to the street
    /// @param reinsert_agents If true, the agents are reinserted in the simulation after they reach their destination
    /// @details If possible, removes the first agent of the street's queue, putting it in the destination node.
    /// If the agent is going into the destination node, it is removed from the simulation (and then reinserted if reinsert_agents is true)
    void m_evolveStreet(const std::unique_ptr<Street>& pStreet, bool reinsert_agents);
    /// @brief If possible, removes one agent from the node, putting it on the next street.
    /// @param pNode A std::unique_ptr to the node
    /// @return bool True if the agent has been moved, false otherwise
    bool m_evolveNode(const std::unique_ptr<Node>& pNode);
    /// @brief Evolve the agents.
    /// @details Puts all new agents on a street, if possible, decrements all delays
    /// and increments all travel times.
    void m_evolveAgent(std::unique_ptr<Agent<delay_t>> const& pAgent);

  public:
    /// @brief Construct a new RoadDynamics object
    /// @param graph The graph representing the network
    /// @param useCache If true, the cache is used (default is false)
    /// @param seed The seed for the random number generator (default is std::nullopt)
    /// @param weightFunction The weight function for the Dijkstra's algorithm (default is weight_functions::streetTime)
    /// @param weightTreshold The weight treshold for updating the paths (default is 60.)
    RoadDynamics(RoadNetwork& graph,
                 bool useCache = false,
                 std::optional<unsigned int> seed = std::nullopt,
                 std::function<double(const RoadNetwork*, Id, Id)> weightFunction =
                     weight_functions::streetTime,
                 double weightTreshold = 60.);  // 60 seconds thresholds for paths

    /// @brief Set the error probability
    /// @param errorProbability The error probability
    /// @throw std::invalid_argument If the error probability is not between 0 and 1
    void setErrorProbability(double errorProbability);

    void setPassageProbability(double passageProbability);
    /// @brief Set the force priorities flag
    /// @param forcePriorities The flag
    /// @details If true, if an agent cannot move to the next street, the whole node is skipped
    void setForcePriorities(bool forcePriorities) { m_forcePriorities = forcePriorities; }
    /// @brief Set the data update period.
    /// @param dataUpdatePeriod delay_t, The period
    /// @details Some data, i.e. the street queue lengths, are stored only after a fixed amount of time which is represented by this variable.
    void setDataUpdatePeriod(delay_t dataUpdatePeriod) {
      m_dataUpdatePeriod = dataUpdatePeriod;
    }
    /// @brief Set the destination nodes
    /// @param destinationNodes The destination nodes (as an initializer list)
    /// @param updatePaths If true, the paths are updated
    void setDestinationNodes(std::initializer_list<Id> destinationNodes,
                             bool updatePaths = true);
    /// @brief Set the destination nodes
    /// @param destinationNodes A container of destination nodes ids
    /// @param updatePaths If true, the paths are updated
    /// @details The container must have a value_type convertible to Id and begin() and end() methods
    template <typename TContainer>
      requires(std::is_convertible_v<typename TContainer::value_type, Id>)
    void setDestinationNodes(TContainer const& destinationNodes, bool updatePaths = true);

    virtual void setAgentSpeed(Size agentId) = 0;

    /// @brief Update the paths of the itineraries based on the given weight function
    void updatePaths();
    /// @brief Add a set of agents to the simulation
    /// @param nAgents The number of agents to add
    /// @param uniformly If true, the agents are added uniformly on the streets
    /// @throw std::runtime_error If there are no itineraries
    void addAgentsUniformly(Size nAgents, std::optional<Id> itineraryId = std::nullopt);
    /// @brief Add a set of agents to the simulation
    /// @param nAgents The number of agents to add
    /// @param src_weights The weights of the source nodes
    /// @param dst_weights The weights of the destination nodes
    /// @throw std::invalid_argument If the source and destination nodes are the same
    template <typename TContainer>
      requires(std::is_same_v<TContainer, std::unordered_map<Id, double>> ||
               std::is_same_v<TContainer, std::map<Id, double>>)
    void addAgentsRandomly(Size nAgents,
                           const TContainer& src_weights,
                           const TContainer& dst_weights,
                           const size_t minNodeDistance = 0);

    void addAgentsRandomly(Size nAgents, const size_t minNodeDistance = 0);

    /// @brief Evolve the simulation
    /// @details Evolve the simulation by moving the agents and updating the travel times.
    /// In particular:
    /// - Move the first agent of each street queue, if possible, putting it in the next node
    /// - Move the agents from each node, if possible, putting them in the next street and giving them a speed.
    /// If the error probability is not zero, the agents can move to a random street.
    /// If the agent is in the destination node, it is removed from the simulation (and then reinserted if reinsert_agents is true)
    /// - Cycle over agents and update their times
    /// @param reinsert_agents If true, the agents are reinserted in the simulation after they reach their destination
    void evolve(bool reinsert_agents = false);
    /// @brief Optimize the traffic lights by changing the green and red times
    /// @param threshold double, The minimum difference between green and red queues to trigger the optimization (n agents - default is 0)
    /// @param optimizationType TrafficLightOptimization, The type of optimization. Default is DOUBLE_TAIL
    /// @details The function cycles over the traffic lights and, if the difference between the two tails is greater than
    ///   the threshold multiplied by the mean capacity of the streets, it changes the green and red times of the traffic light, keeping the total cycle time constant.
    ///   The optimizationType parameter can be set to SINGLE_TAIL to use an algorith which looks only at the incoming street tails or to DOUBLE_TAIL to consider both incoming and outgoing street tails.
    void optimizeTrafficLights(double const threshold = 0.,
                               TrafficLightOptimization optimizationType =
                                   TrafficLightOptimization::DOUBLE_TAIL);
    /// @brief Get the mean travel time of the agents in \f$s\f$
    /// @param clearData If true, the travel times are cleared after the computation
    /// @return Measurement<double> The mean travel time of the agents and the standard deviation
    Measurement<double> meanTravelTime(bool clearData = false);
    /// @brief Get the mean travel distance of the agents in \f$m\f$
    /// @param clearData If true, the travel distances are cleared after the computation
    /// @return Measurement<double> The mean travel distance of the agents and the standard deviation
    Measurement<double> meanTravelDistance(bool clearData = false);
    /// @brief Get the mean travel speed of the agents in \f$m/s\f$
    /// @param clearData If true, the travel times and distances are cleared after the computation
    /// @return Measurement<double> The mean travel speed of the agents and the standard deviation
    Measurement<double> meanTravelSpeed(bool clearData = false);
    /// @brief Get the turn counts of the agents
    /// @return const std::array<unsigned long long, 3>& The turn counts
    /// @details The array contains the counts of left (0), straight (1), right (2) and U (3) turns
    const std::unordered_map<Id, std::array<unsigned long long, 4>>& turnCounts() const {
      return m_turnCounts;
    }
    /// @brief Get the turn probabilities of the agents
    /// @return std::array<double, 3> The turn probabilities
    /// @details The array contains the probabilities of left (0), straight (1), right (2) and U (3) turns
    std::unordered_map<Id, std::array<double, 4>> turnProbabilities(bool reset = true);

    std::unordered_map<Id, std::array<long, 4>> turnMapping() const {
      return m_turnMapping;
    }

    /// @brief Save the travel speeds of the agents in csv format
    /// @param filename The name of the file
    /// @param reset If true, the travel speeds are cleared after the computation
    void saveTravelSpeeds(const std::string& filename, bool reset = false);
  };

  template <typename delay_t>
    requires(is_numeric_v<delay_t>)
  RoadDynamics<delay_t>::RoadDynamics(
      RoadNetwork& graph,
      bool useCache,
      std::optional<unsigned int> seed,
      std::function<double(const RoadNetwork*, Id, Id)> weightFunction,
      double weightTreshold)
      : Dynamics<Agent<delay_t>>(graph, seed),
        m_previousOptimizationTime{0},
        m_weightFunction{weightFunction},
        m_weightTreshold{weightTreshold},
        m_bCacheEnabled{useCache},
        m_errorProbability{std::nullopt},
        m_passageProbability{std::nullopt},
        m_forcePriorities{false} {
    if (m_bCacheEnabled) {
      if (!std::filesystem::exists(g_cacheFolder)) {
        std::filesystem::create_directory(g_cacheFolder);
      }
      Logger::info(std::format("Cache enabled (default folder is {})", g_cacheFolder));
    }
    for (const auto& nodeId : this->m_graph.outputNodes()) {
      this->addItinerary(nodeId, nodeId);
    }
    updatePaths();
    for (const auto& [streetId, street] : this->m_graph.edges()) {
      m_streetTails.emplace(streetId, 0);
      m_turnCounts.emplace(streetId, std::array<unsigned long long, 4>{0, 0, 0, 0});
      // fill turn mapping as [streetId, [left street Id, straight street Id, right street Id, U self street Id]]
      m_turnMapping.emplace(streetId, std::array<long, 4>{-1, -1, -1, -1});
      // Turn mappings
      const auto& srcNodeId = street->target();
      for (const auto& targetId : this->m_graph.adjacencyMatrix().getRow(srcNodeId)) {
        auto const ss = srcNodeId * this->m_graph.nNodes() + targetId;
        const auto& delta = street->angle() - this->m_graph.edge(ss)->angle();
        if (std::abs(delta) < std::numbers::pi) {
          if (delta < 0.) {
            m_turnMapping[streetId][dsm::Direction::RIGHT] = ss;
            ;  // right
          } else if (delta > 0.) {
            m_turnMapping[streetId][dsm::Direction::LEFT] = ss;  // left
          } else {
            m_turnMapping[streetId][dsm::Direction::STRAIGHT] = ss;  // straight
          }
        } else {
          m_turnMapping[streetId][dsm::Direction::UTURN] = ss;  // U
        }
      }
    }
  }

  template <typename delay_t>
    requires(is_numeric_v<delay_t>)
  void RoadDynamics<delay_t>::m_updatePath(const std::unique_ptr<Itinerary>& pItinerary) {
    if (m_bCacheEnabled) {
      auto const& file = std::format("{}it{}.adj", g_cacheFolder, pItinerary->id());
      if (std::filesystem::exists(file)) {
        pItinerary->setPath(AdjacencyMatrix(file));
        Logger::debug(
            std::format("Loaded cached path for itinerary {}", pItinerary->id()));
        return;
      }
    }

    auto const destinationID = pItinerary->destination();
    std::vector<double> shortestDistances(this->graph().nNodes());
    tbb::parallel_for_each(
        this->graph().nodes().cbegin(),
        this->graph().nodes().cend(),
        [this, &shortestDistances, &destinationID](auto const& it) -> void {
          auto const nodeId{it.first};
          if (nodeId == destinationID) {
            shortestDistances[nodeId] = -1.;
          } else {
            auto result =
                this->graph().shortestPath(nodeId, destinationID, m_weightFunction);
            if (result.has_value()) {
              shortestDistances[nodeId] = result.value().distance();
            } else {
              Logger::warning(std::format(
                  "No path found from node {} to node {}", nodeId, destinationID));
              shortestDistances[nodeId] = -1.;
            }
          }
        });
    AdjacencyMatrix path;
    // cycle over the nodes
    for (const auto& [nodeId, node] : this->graph().nodes()) {
      if (nodeId == destinationID) {
        continue;
      }
      // save the minimum distance between i and the destination
      const auto minDistance{shortestDistances[nodeId]};
      if (minDistance < 0.) {
        continue;
      }
      auto const& row{this->graph().adjacencyMatrix().getRow(nodeId)};
      for (const auto nextNodeId : row) {
        if (nextNodeId == destinationID) {
          if (std::abs(m_weightFunction(&this->graph(), nodeId, nextNodeId) -
                       minDistance) <
              m_weightTreshold)  // 1 meter tolerance between shortest paths
          {
            path.insert(nodeId, nextNodeId);
          } else {
            Logger::debug(
                std::format("Found a path from {} to {} which differs for more than {} "
                            "unit(s) from the shortest one.",
                            nodeId,
                            destinationID,
                            m_weightTreshold));
          }
          continue;
        }
        auto const distance{shortestDistances[nextNodeId]};
        if (distance < 0.) {
          continue;
        }
        bool const bIsMinDistance{
            std::abs(m_weightFunction(&this->graph(), nodeId, nextNodeId) + distance -
                     minDistance) <
            m_weightTreshold};  // 1 meter tolerance between shortest paths
        if (bIsMinDistance) {
          path.insert(nodeId, nextNodeId);
        } else {
          Logger::debug(
              std::format("Found a path from {} to {} which differs for more than {} "
                          "unit(s) from the shortest one.",
                          nodeId,
                          destinationID,
                          m_weightTreshold));
        }
      }
    }

    if (path.empty()) {
      Logger::error(
          std::format("Path with id {} and destination {} is empty. Please check the "
                      "adjacency matrix.",
                      pItinerary->id(),
                      pItinerary->destination()));
    }

    pItinerary->setPath(path);
    if (m_bCacheEnabled) {
      pItinerary->path()->save(
          std::format("{}it{}.adj", g_cacheFolder, pItinerary->id()));
      Logger::debug(
          std::format("Saved path in cache for itinerary {}", pItinerary->id()));
    }
  }

  template <typename delay_t>
    requires(is_numeric_v<delay_t>)
  Id RoadDynamics<delay_t>::m_nextStreetId(Id agentId,
                                           Id nodeId,
                                           std::optional<Id> streetId) {
    auto const& pAgent{this->agents().at(agentId)};
    auto possibleMoves = this->m_graph.adjacencyMatrix().getRow(nodeId);
    if (!pAgent->isRandom()) {
      std::uniform_real_distribution<double> uniformDist{0., 1.};
      if (!(this->itineraries().empty())) {
        if (!(m_errorProbability.has_value() &&
              uniformDist(this->m_generator) < m_errorProbability)) {
          const auto& it = this->itineraries().at(pAgent->itineraryId());
          if (it->destination() != nodeId) {
            possibleMoves = it->path()->getRow(nodeId);
          }
        }
      }
    }
    if (possibleMoves.empty()) {
      Logger::error(
          std::format("No possible moves from node {} for agent {}", nodeId, agentId));
    }
    std::uniform_int_distribution<Size> moveDist{
        0, static_cast<Size>(possibleMoves.size() - 1)};
    // while loop to avoid U turns in non-roundabout junctions
    Id nextStreetId;
    do {
      nextStreetId =
          nodeId * this->m_graph.nNodes() + possibleMoves[moveDist(this->m_generator)];
    } while (!this->m_graph.node(nodeId)->isRoundabout() && streetId.has_value() &&
             (this->m_graph.edge(nextStreetId)->target() ==
              this->m_graph.edge(streetId.value())->source()) &&
             (possibleMoves.size() > 1));
    return nextStreetId;
  }

  template <typename delay_t>
    requires(is_numeric_v<delay_t>)
  void RoadDynamics<delay_t>::m_increaseTurnCounts(Id streetId, double delta) {
    if (std::abs(delta) < std::numbers::pi) {
      if (delta < 0.) {
        ++m_turnCounts[streetId][0];  // right
      } else if (delta > 0.) {
        ++m_turnCounts[streetId][2];  // left
      } else {
        ++m_turnCounts[streetId][1];  // straight
      }
    } else {
      ++m_turnCounts[streetId][3];  // U
    }
  }

  template <typename delay_t>
    requires(is_numeric_v<delay_t>)
  void RoadDynamics<delay_t>::m_evolveStreet(const std::unique_ptr<Street>& pStreet,
                                             bool reinsert_agents) {
    auto const nLanes = pStreet->nLanes();
    std::uniform_real_distribution<double> uniformDist{0., 1.};
    bool bCanPass{true};
    if (pStreet->isStochastic() &&
        (uniformDist(this->m_generator) >
         dynamic_cast<StochasticStreet&>(*pStreet).flowRate())) {
      bCanPass = false;
    }
    for (auto queueIndex = 0; queueIndex < nLanes; ++queueIndex) {
      if (pStreet->queue(queueIndex).empty()) {
        continue;
      }
      const auto agentId{pStreet->queue(queueIndex).front()};
      auto const& pAgent{this->agents().at(agentId)};
      if (pAgent->delay() > 0) {
        continue;
      }
      pAgent->setSpeed(0.);
      const auto& destinationNode{this->m_graph.node(pStreet->target())};
      if (destinationNode->isFull()) {
        continue;
      }
      if (destinationNode->isTrafficLight()) {
        auto& tl = dynamic_cast<TrafficLight&>(*destinationNode);
        auto const direction{pStreet->laneMapping().at(queueIndex)};
        if (!tl.isGreen(pStreet->id(), direction)) {
          continue;
        }
      }
      bCanPass = bCanPass &&
                 (uniformDist(this->m_generator) < m_passageProbability.value_or(1.1));
      bool bArrived{false};
      if (!bCanPass) {
        if (pAgent->isRandom()) {
          bArrived = true;
        } else {
          continue;
        }
      }
      if (!pAgent->isRandom()) {
        if (destinationNode->id() ==
            this->itineraries().at(pAgent->itineraryId())->destination()) {
          bArrived = true;
        }
      }
      if (bArrived) {
        pStreet->dequeue(queueIndex);
        m_travelDTs.push_back({pAgent->distance(), static_cast<double>(pAgent->time())});
        if (reinsert_agents) {
          // reset Agent's values
          pAgent->reset();
        } else {
          m_agentsToRemove.push_back(agentId);
          // this->removeAgent(agentId);
        }
        continue;
      }
      auto const& nextStreet{
          this->m_graph.edge(this->agents().at(agentId)->nextStreetId().value())};
      if (nextStreet->isFull()) {
        continue;
      }
      pStreet->dequeue(queueIndex);
      if (destinationNode->id() != nextStreet->source()) {
        Logger::error(std::format("Agent {} is going to the wrong street", agentId));
      }
      assert(destinationNode->id() == nextStreet->source());
      if (destinationNode->isIntersection()) {
        auto& intersection = dynamic_cast<Intersection&>(*destinationNode);
        auto const delta{nextStreet->deltaAngle(pStreet->angle())};
        // m_increaseTurnCounts(pStreet->id(), delta);
        intersection.addAgent(delta, agentId);
      } else if (destinationNode->isRoundabout()) {
        auto& roundabout = dynamic_cast<Roundabout&>(*destinationNode);
        roundabout.enqueue(agentId);
      }
    }
  }

  template <typename delay_t>
    requires(is_numeric_v<delay_t>)
  bool RoadDynamics<delay_t>::m_evolveNode(const std::unique_ptr<Node>& pNode) {
    if (pNode->isIntersection()) {
      auto& intersection = dynamic_cast<Intersection&>(*pNode);
      if (intersection.agents().empty()) {
        return false;
      }
      for (auto const [angle, agentId] : intersection.agents()) {
        auto const& nextStreet{
            this->m_graph.edge(this->agents().at(agentId)->nextStreetId().value())};
        if (nextStreet->isFull()) {
          if (m_forcePriorities) {
            return false;
          }
          continue;
        }
        intersection.removeAgent(agentId);
        this->agents().at(agentId)->setStreetId(nextStreet->id());
        this->setAgentSpeed(agentId);
        this->agents().at(agentId)->incrementDelay(
            std::ceil(nextStreet->length() / this->agents().at(agentId)->speed()));
        nextStreet->addAgent(agentId);
        return true;
      }
      return false;
    } else if (pNode->isRoundabout()) {
      auto& roundabout = dynamic_cast<Roundabout&>(*pNode);
      if (roundabout.agents().empty()) {
        return false;
      }
      auto const agentId{roundabout.agents().front()};
      auto const& nextStreet{
          this->m_graph.edge(this->agents().at(agentId)->nextStreetId().value())};
      if (!(nextStreet->isFull())) {
        // if (this->agents().at(agentId)->streetId().has_value()) {
        //   const auto streetId = this->agents().at(agentId)->streetId().value();
        //   auto delta = nextStreet->angle() - this->m_graph.edge(streetId)->angle();
        //   if (delta > std::numbers::pi) {
        //     delta -= 2 * std::numbers::pi;
        //   } else if (delta < -std::numbers::pi) {
        //     delta += 2 * std::numbers::pi;
        //   }
        //   m_increaseTurnCounts(streetId, delta);
        // }
        roundabout.dequeue();
        this->agents().at(agentId)->setStreetId(nextStreet->id());
        this->setAgentSpeed(agentId);
        this->agents().at(agentId)->incrementDelay(
            std::ceil(nextStreet->length() / this->agents().at(agentId)->speed()));
        nextStreet->addAgent(agentId);
      } else {
        return false;
      }
    }
    return true;
  }

  template <typename delay_t>
    requires(is_numeric_v<delay_t>)
  void RoadDynamics<delay_t>::m_evolveAgent(
      std::unique_ptr<Agent<delay_t>> const& pAgent) {
    std::uniform_int_distribution<Id> nodeDist{
        0, static_cast<Id>(this->m_graph.nNodes() - 1)};
<<<<<<< HEAD
    auto const agentId{pAgent->id()};
=======
>>>>>>> dde60e00
    if (pAgent->delay() > 0) {
      const auto& street{this->m_graph.edge(pAgent->streetId().value())};
      if (pAgent->delay() > 1) {
        pAgent->incrementDistance();
      } else {
        double distance{std::fmod(street->length(), pAgent->speed())};
        if (distance < std::numeric_limits<double>::epsilon()) {
          pAgent->incrementDistance();
        } else {
          pAgent->incrementDistance(distance);
        }
      }
      pAgent->decrementDelay();
      if (pAgent->delay() == 0) {
        auto const nLanes = street->nLanes();
        bool bArrived{false};
        if (!pAgent->isRandom()) {
          if (this->itineraries().at(pAgent->itineraryId())->destination() ==
              street->target()) {
            pAgent->updateItinerary();
          }
          if (this->itineraries().at(pAgent->itineraryId())->destination() ==
              street->target()) {
            bArrived = true;
          }
        }
        if (bArrived) {
          std::uniform_int_distribution<size_t> laneDist{0,
                                                         static_cast<size_t>(nLanes - 1)};
<<<<<<< HEAD
          street->enqueue(agentId, laneDist(this->m_generator));
        } else {
          auto const nextStreetId =
              this->m_nextStreetId(agentId, street->target(), street->id());
          auto const& pNextStreet{this->m_graph.edge(nextStreetId)};
          pAgent->setNextStreetId(nextStreetId);
          if (nLanes == 1) {
            street->enqueue(agentId, 0);
=======
          street->enqueue(pAgent->id(), laneDist(this->m_generator));
        } else {
          auto const nextStreetId =
              this->m_nextStreetId(pAgent->id(), street->target(), street->id());
          auto const& pNextStreet{this->m_graph.edge(nextStreetId)};
          pAgent->setNextStreetId(nextStreetId);
          if (nLanes == 1) {
            street->enqueue(pAgent->id(), 0);
>>>>>>> dde60e00
          } else {
            auto const deltaAngle{pNextStreet->deltaAngle(street->angle())};
            if (std::abs(deltaAngle) < std::numbers::pi) {
              // Lanes are counted as 0 is the far right lane
              if (std::abs(deltaAngle) < std::numbers::pi / 4) {
                std::vector<double> weights;
                for (auto const& queue : street->exitQueues()) {
                  weights.push_back(1. / (queue.size() + 1));
                }
                // If all weights are the same, make the last 0
                if (std::all_of(weights.begin(), weights.end(), [&](double w) {
                      return std::abs(w - weights.front()) <
                             std::numeric_limits<double>::epsilon();
                    })) {
                  weights.back() = 0.;
                  if (nLanes > 2) {
                    weights.front() = 0.;
                  }
                }
                // Normalize the weights
                auto const sum = std::accumulate(weights.begin(), weights.end(), 0.);
                for (auto& w : weights) {
                  w /= sum;
                }
                std::discrete_distribution<size_t> laneDist{weights.begin(),
                                                            weights.end()};
<<<<<<< HEAD
                street->enqueue(agentId, laneDist(this->m_generator));
              } else if (deltaAngle < 0.) {            // Right
                street->enqueue(agentId, 0);           // Always the first lane
              } else {                                 // Left (deltaAngle > 0.)
                street->enqueue(agentId, nLanes - 1);  // Always the last lane
              }
            } else {                                 // U turn
              street->enqueue(agentId, nLanes - 1);  // Always the last lane
=======
                street->enqueue(pAgent->id(), laneDist(this->m_generator));
              } else if (deltaAngle < 0.) {                 // Right
                street->enqueue(pAgent->id(), 0);           // Always the first lane
              } else {                                      // Left (deltaAngle > 0.)
                street->enqueue(pAgent->id(), nLanes - 1);  // Always the last lane
              }
            } else {                                      // U turn
              street->enqueue(pAgent->id(), nLanes - 1);  // Always the last lane
>>>>>>> dde60e00
            }
          }
        }
      }
    } else if (!pAgent->streetId().has_value() && !pAgent->nextStreetId().has_value()) {
      Id srcNodeId = pAgent->srcNodeId().has_value() ? pAgent->srcNodeId().value()
                                                     : nodeDist(this->m_generator);
      const auto& srcNode{this->m_graph.node(srcNodeId)};
      if (srcNode->isFull()) {
        return;
      }
      const auto& nextStreet{
<<<<<<< HEAD
          this->m_graph.edge(this->m_nextStreetId(agentId, srcNode->id()))};
=======
          this->m_graph.edge(this->m_nextStreetId(pAgent->id(), srcNode->id()))};
>>>>>>> dde60e00
      if (nextStreet->isFull()) {
        return;
      }
      assert(srcNode->id() == nextStreet->nodePair().first);
      if (srcNode->isIntersection()) {
        auto& intersection = dynamic_cast<Intersection&>(*srcNode);
<<<<<<< HEAD
        intersection.addAgent(0., agentId);
      } else if (srcNode->isRoundabout()) {
        auto& roundabout = dynamic_cast<Roundabout&>(*srcNode);
        roundabout.enqueue(agentId);
=======
        intersection.addAgent(0., pAgent->id());
      } else if (srcNode->isRoundabout()) {
        auto& roundabout = dynamic_cast<Roundabout&>(*srcNode);
        roundabout.enqueue(pAgent->id());
>>>>>>> dde60e00
      }
      pAgent->setNextStreetId(nextStreet->id());
    } else if (pAgent->delay() == 0) {
      pAgent->setSpeed(0.);
    }
    pAgent->incrementTime();
  }

  template <typename delay_t>
    requires(is_numeric_v<delay_t>)
  void RoadDynamics<delay_t>::setErrorProbability(double errorProbability) {
    if (errorProbability < 0. || errorProbability > 1.) {
      Logger::error(
          std::format("The error probability ({}) must be in [0, 1]", errorProbability));
    }
    m_errorProbability = errorProbability;
  }

  template <typename delay_t>
    requires(is_numeric_v<delay_t>)
  void RoadDynamics<delay_t>::setPassageProbability(double passageProbability) {
    if (passageProbability < 0. || passageProbability > 1.) {
      Logger::error(std::format("The passage probability ({}) must be between 0 and 1",
                                passageProbability));
    }
    m_passageProbability = passageProbability;
  }

  template <typename delay_t>
    requires(is_numeric_v<delay_t>)
  void RoadDynamics<delay_t>::setDestinationNodes(
      std::initializer_list<Id> destinationNodes, bool updatePaths) {
    std::for_each(
        destinationNodes.begin(),
        destinationNodes.end(),
        [this](auto const& nodeId) -> void { this->addItinerary(nodeId, nodeId); });
    if (updatePaths) {
      this->updatePaths();
    }
  }
  template <typename delay_t>
    requires(is_numeric_v<delay_t>)
  template <typename TContainer>
    requires(std::is_convertible_v<typename TContainer::value_type, Id>)
  void RoadDynamics<delay_t>::setDestinationNodes(TContainer const& destinationNodes,
                                                  bool updatePaths) {
    std::for_each(
        destinationNodes.begin(),
        destinationNodes.end(),
        [this](auto const& nodeId) -> void { this->addItinerary(nodeId, nodeId); });
    if (updatePaths) {
      this->updatePaths();
    }
  }

  template <typename delay_t>
    requires(is_numeric_v<delay_t>)
  void RoadDynamics<delay_t>::updatePaths() {
    Logger::debug("Init updating paths...");
    tbb::parallel_for_each(
        this->itineraries().cbegin(),
        this->itineraries().cend(),
        [this](auto const& pair) -> void { this->m_updatePath(pair.second); });
    Logger::debug("End updating paths.");
  }

  template <typename delay_t>
    requires(is_numeric_v<delay_t>)
  void RoadDynamics<delay_t>::addAgentsUniformly(Size nAgents,
                                                 std::optional<Id> optItineraryId) {
    if (this->itineraries().empty()) {
      // TODO: make this possible for random agents
      throw std::invalid_argument(Logger::buildExceptionMessage(
          "It is not possible to add random agents without itineraries."));
    }
    Id itineraryId{0};
    const bool randomItinerary{!optItineraryId.has_value()};
    if (!randomItinerary) {
      itineraryId = optItineraryId.value();
    }
    std::uniform_int_distribution<Size> itineraryDist{
        0, static_cast<Size>(this->itineraries().size() - 1)};
    std::uniform_int_distribution<Size> streetDist{
        0, static_cast<Size>(this->m_graph.nEdges() - 1)};
    for (Size i{0}; i < nAgents; ++i) {
      if (randomItinerary) {
        auto itineraryIt{this->itineraries().cbegin()};
        std::advance(itineraryIt, itineraryDist(this->m_generator));
        itineraryId = itineraryIt->first;
      }
      Id agentId{0};
      if (!(this->agents().empty())) {
        agentId = this->agents().rbegin()->first + 1;
      }
      Id streetId{0};
      do {
        auto streetIt = this->m_graph.edges().begin();
        Size step = streetDist(this->m_generator);
        std::advance(streetIt, step);
        streetId = streetIt->first;
      } while (this->m_graph.edge(streetId)->isFull() &&
               this->nAgents() < this->m_graph.maxCapacity());
      const auto& street{this->m_graph.edge(streetId)};
      this->addAgent(agentId, itineraryId, street->nodePair().first);
      auto const& pAgent{this->agents().at(agentId)};
      pAgent->setStreetId(streetId);
      this->setAgentSpeed(agentId);
      pAgent->incrementDelay(
          std::ceil(street->length() / this->agents().at(agentId)->speed()));
      street->addAgent(agentId);
      ++agentId;
    }
  }

  template <typename delay_t>
    requires(is_numeric_v<delay_t>)
  template <typename TContainer>
    requires(std::is_same_v<TContainer, std::unordered_map<Id, double>> ||
             std::is_same_v<TContainer, std::map<Id, double>>)
  void RoadDynamics<delay_t>::addAgentsRandomly(Size nAgents,
                                                const TContainer& src_weights,
                                                const TContainer& dst_weights,
                                                const size_t minNodeDistance) {
    auto const& nSources{src_weights.size()};
    auto const& nDestinations{dst_weights.size()};
    Logger::debug(
        std::format("Init addAgentsRandomly for {} agents from {} nodes to {} nodes with "
                    "minNodeDistance {}",
                    nAgents,
                    nSources,
                    dst_weights.size(),
                    minNodeDistance));
    if (nSources == 1 && nDestinations == 1 &&
        src_weights.begin()->first == dst_weights.begin()->first) {
      throw std::invalid_argument(Logger::buildExceptionMessage(
          std::format("The only source node {} is also the only destination node.",
                      src_weights.begin()->first)));
    }
    auto const srcSum{std::accumulate(
        src_weights.begin(),
        src_weights.end(),
        0.,
        [](double sum, const std::pair<Id, double>& p) {
          if (p.second < 0.) {
            Logger::error(std::format(
                "Negative weight ({}) for source node {}.", p.second, p.first));
          }
          return sum + p.second;
        })};
    auto const dstSum{std::accumulate(
        dst_weights.begin(),
        dst_weights.end(),
        0.,
        [](double sum, const std::pair<Id, double>& p) {
          if (p.second < 0.) {
            Logger::error(std::format(
                "Negative weight ({}) for destination node {}.", p.second, p.first));
          }
          return sum + p.second;
        })};
    std::uniform_real_distribution<double> srcUniformDist{0., srcSum};
    std::uniform_real_distribution<double> dstUniformDist{0., dstSum};
    Id agentId{0};
    if (!this->agents().empty()) {
      agentId = this->agents().rbegin()->first + 1;
    }
    Logger::debug(std::format("Adding {} agents at time {}.", nAgents, this->time()));
    while (nAgents > 0) {
      Id srcId{0}, dstId{0};
      if (nDestinations == 1) {
        dstId = dst_weights.begin()->first;
        srcId = dstId;
      }
      double dRand, sum;
      while (srcId == dstId) {
        dRand = srcUniformDist(this->m_generator);
        sum = 0.;
        for (const auto& [id, weight] : src_weights) {
          srcId = id;
          sum += weight;
          if (dRand < sum) {
            break;
          }
        }
      }
      if (nSources > 1) {
        dstId = srcId;
      }
      while (dstId == srcId) {
        dRand = dstUniformDist(this->m_generator);
        sum = 0.;
        for (const auto& [id, weight] : dst_weights) {
          // if the node is at a minimum distance from the destination, skip it
          if (this->itineraries().at(id)->path()->getRow(srcId).empty()) {
            continue;
          }
          if (nDestinations > 1 && minNodeDistance > 0) {
            // NOTE: Result must have a value in this case, so we can use value() as sort-of assertion
            if (this->m_graph.shortestPath(srcId, id).value().path().size() <
                minNodeDistance) {
              continue;
            }
          }
          dstId = id;
          sum += weight;
          if (dRand < sum) {
            break;
          }
        }
      }
      // find the itinerary with the given destination as destination
      auto itineraryIt{std::find_if(this->itineraries().cbegin(),
                                    this->itineraries().cend(),
                                    [dstId](const auto& itinerary) {
                                      return itinerary.second->destination() == dstId;
                                    })};
      if (itineraryIt == this->itineraries().cend()) {
        Logger::error(std::format("Itinerary with destination {} not found.", dstId));
      }
      this->addAgent(agentId, itineraryIt->first, srcId);
      --nAgents;
      ++agentId;
    }
  }

  template <typename delay_t>
    requires(is_numeric_v<delay_t>)
  void RoadDynamics<delay_t>::addAgentsRandomly(Size nAgents,
                                                const size_t minNodeDistance) {
    std::unordered_map<Id, double> src_weights, dst_weights;
    for (auto const& id : this->m_graph.inputNodes()) {
      src_weights[id] = 1.;
    }
    for (auto const& id : this->m_graph.outputNodes()) {
      dst_weights[id] = 1.;
    }
    addAgentsRandomly(nAgents, src_weights, dst_weights, minNodeDistance);
  }

  template <typename delay_t>
    requires(is_numeric_v<delay_t>)
  void RoadDynamics<delay_t>::evolve(bool reinsert_agents) {
    // move the first agent of each street queue, if possible, putting it in the next node
    bool const bUpdateData =
        m_dataUpdatePeriod.has_value() && this->m_time % m_dataUpdatePeriod.value() == 0;
    auto const N{this->m_graph.nNodes()};
<<<<<<< HEAD
    const auto& nodes =
        this->m_graph.nodes();  // assuming a container with contiguous indices
    const size_t numNodes = this->m_graph.nNodes();
    const unsigned int concurrency = std::thread::hardware_concurrency();
    // Calculate a grain size to partition the nodes into roughly "concurrency" blocks
    const size_t grainSize = std::max(size_t(1), numNodes / concurrency);
    this->m_arena.execute([&] {
      tbb::parallel_for(tbb::blocked_range<size_t>(0, numNodes, grainSize),
                        [&](const tbb::blocked_range<size_t>& range) {
                          for (size_t i = range.begin(); i != range.end(); ++i) {
                            const auto& pNode = nodes.at(i);
                            for (auto const& sourceId :
                                 this->m_graph.adjacencyMatrix().getCol(pNode->id())) {
                              auto const streetId = sourceId * N + pNode->id();
                              auto const& pStreet = this->m_graph.edge(streetId);

                              if (bUpdateData) {
                                m_streetTails[streetId] += pStreet->nExitingAgents();
                              }

                              for (auto j = 0; j < pStreet->transportCapacity(); ++j) {
                                this->m_evolveStreet(pStreet, reinsert_agents);
                              }
                            }
                          }
                        });
    });
=======
    std::for_each(this->m_graph.nodes().cbegin(),
                  this->m_graph.nodes().cend(),
                  [&](const auto& pair) {
                    for (auto const& sourceId :
                         this->m_graph.adjacencyMatrix().getCol(pair.first)) {
                      auto const streetId = sourceId * N + pair.first;
                      auto const& pStreet{this->m_graph.edge(streetId)};
                      if (bUpdateData) {
                        m_streetTails[streetId] += pStreet->nExitingAgents();
                      }
                      for (auto i = 0; i < pStreet->transportCapacity(); ++i) {
                        m_evolveStreet(pStreet, reinsert_agents);
                      }
                    }
                  });
>>>>>>> dde60e00
    std::for_each(this->m_agentsToRemove.cbegin(),
                  this->m_agentsToRemove.cend(),
                  [this](const auto& agentId) { this->removeAgent(agentId); });
    m_agentsToRemove.clear();
    // Move transport capacity agents from each node
<<<<<<< HEAD
    this->m_arena.execute([&] {
      tbb::parallel_for(tbb::blocked_range<size_t>(0, numNodes, grainSize),
                        [&](const tbb::blocked_range<size_t>& range) {
                          for (size_t i = range.begin(); i != range.end(); ++i) {
                            const auto& pNode = nodes.at(i);

                            // Evolve the node based on its transport capacity.
                            for (auto j = 0; j < pNode->transportCapacity(); ++j) {
                              this->m_evolveNode(pNode);
                            }

                            // If the node is a traffic light, increment it.
                            if (pNode->isTrafficLight()) {
                              auto& tl = dynamic_cast<TrafficLight&>(*pNode);
                              ++tl;
                            }
                          }
                        });
    });
    // cycle over agents and update their times
    std::for_each(this->agents().begin(), this->agents().end(), [&](auto const& pair) {
      this->m_evolveAgent(pair.second);
    });
    // increment time simulation
    ++this->m_time;
=======
    std::for_each(this->m_graph.nodes().cbegin(),
                  this->m_graph.nodes().cend(),
                  [&](const auto& pair) {
                    for (auto i = 0; i < pair.second->transportCapacity(); ++i) {
                      m_evolveNode(pair.second);
                    }
                    if (pair.second->isTrafficLight()) {
                      auto& tl = dynamic_cast<TrafficLight&>(*pair.second);
                      ++tl;
                    }
                  });
    // cycle over agents and update their times
    std::for_each(this->agents().cbegin(),
                  this->agents().cend(),
                  [this](auto const& pair) { m_evolveAgent(pair.second); });

    Dynamics<Agent<delay_t>>::m_evolve();
>>>>>>> dde60e00
  }

  template <typename delay_t>
    requires(is_numeric_v<delay_t>)
  void RoadDynamics<delay_t>::optimizeTrafficLights(
      double const threshold, TrafficLightOptimization const optimizationType) {
    if (threshold < 0) {
      Logger::error(
          std::format("The threshold parameter ({}) must be greater than 0.", threshold));
    }
    auto const nCycles{static_cast<double>(this->m_time - m_previousOptimizationTime) /
                       m_dataUpdatePeriod.value()};
    for (const auto& [nodeId, pNode] : this->m_graph.nodes()) {
      if (!pNode->isTrafficLight()) {
        continue;
      }
      auto& tl = dynamic_cast<TrafficLight&>(*pNode);
      auto const& streetPriorities = tl.streetPriorities();
      auto const meanGreenFraction{tl.meanGreenTime(true) / tl.cycleTime()};
      auto const meanRedFraction{tl.meanGreenTime(false) / tl.cycleTime()};

      double inputGreenSum{0.}, inputRedSum{0.};
      auto const N{this->m_graph.nNodes()};
      auto column = this->m_graph.adjacencyMatrix().getCol(nodeId);
      for (const auto& sourceId : column) {
        auto const streetId = sourceId * N + nodeId;
        auto const& pStreet{this->m_graph.edge(streetId)};
        if (streetPriorities.contains(streetId)) {
          inputGreenSum += m_streetTails.at(streetId) / pStreet->nLanes();
        } else {
          inputRedSum += m_streetTails.at(streetId) / pStreet->nLanes();
        }
      }
      inputGreenSum /= meanGreenFraction;
      inputRedSum /= meanRedFraction;
      // std::clog << std::format("Traffic Light: {} - Green: {} - Red: {}\n",
      //                          nodeId,
      //                          inputGreenSum,
      //                          inputRedSum);
      auto const inputDifference{(inputGreenSum - inputRedSum) / nCycles};
      delay_t const delta = std::round(std::abs(inputDifference) / column.size());
      // std::clog << std::format("TL: {}, current delta {}, difference: {}",
      //                          nodeId,
      //                          delta,
      //                          inputDifference)
      //           << std::endl;
      auto const greenTime = tl.minGreenTime(true);
      auto const redTime = tl.minGreenTime(false);
      if (optimizationType == TrafficLightOptimization::SINGLE_TAIL) {
        if (delta == 0 || std::abs(inputDifference) < threshold) {
          tl.resetCycles();
          continue;
        }
        // std::clog << std::format("TL: {}, difference: {}, red time: {}",
        //                          nodeId,
        //                          inputDifference,
        //                          redTime)
        //           << std::endl;
        if ((inputDifference > 0) && (redTime > delta)) {
          tl.increaseGreenTimes(delta);
        } else if ((inputDifference < 0) && (greenTime > delta)) {
          tl.decreaseGreenTimes(delta);
        }
      } else if (optimizationType == TrafficLightOptimization::DOUBLE_TAIL) {
        // If the difference is not less than the threshold
        //    - Check that the incoming streets have a density less than the mean one (eventually + tolerance): I want to avoid being into the cluster, better to be out or on the border
        //    - If the previous check fails, do nothing
        double outputGreenSum{0.}, outputRedSum{0.};
        for (auto const& targetId : this->m_graph.adjacencyMatrix().getRow(nodeId)) {
          auto const streetId = nodeId * N + targetId;
          auto const& pStreet{this->m_graph.edge(streetId)};
          if (streetPriorities.contains(streetId)) {
            outputGreenSum += m_streetTails.at(streetId) / pStreet->nLanes();
          } else {
            outputRedSum += m_streetTails.at(streetId) / pStreet->nLanes();
          }
        }
        auto const outputDifference{(outputGreenSum - outputRedSum) / nCycles};
        if ((inputDifference * outputDifference > 0) ||
            std::max(std::abs(inputDifference), std::abs(outputDifference)) < threshold ||
            delta == 0) {
          tl.resetCycles();
          continue;
        }
        if (std::abs(inputDifference) > std::abs(outputDifference)) {
          if ((inputDifference > 0) && (redTime > delta)) {
            tl.increaseGreenTimes(delta);
          } else if ((inputDifference < 0) && (greenTime > delta)) {
            tl.decreaseGreenTimes(delta);
          }
        } else {
          if ((outputDifference < 0) && (redTime > delta)) {
            tl.increaseGreenTimes(delta);
          } else if ((outputDifference > 0) && (greenTime > delta)) {
            tl.decreaseGreenTimes(delta);
          }
        }
      }
    }
    // Cleaning variables
    for (auto& [id, element] : m_streetTails) {
      element = 0.;
    }
    m_previousOptimizationTime = this->m_time;
  }

  template <typename delay_t>
    requires(is_numeric_v<delay_t>)
  Measurement<double> RoadDynamics<delay_t>::meanTravelTime(bool clearData) {
    std::vector<double> travelTimes;
    if (!m_travelDTs.empty()) {
      travelTimes.reserve(m_travelDTs.size());
      for (auto const& [distance, time] : m_travelDTs) {
        travelTimes.push_back(time);
      }
      if (clearData) {
        m_travelDTs.clear();
      }
    }
    return Measurement<double>(travelTimes);
  }
  template <typename delay_t>
    requires(is_numeric_v<delay_t>)
  Measurement<double> RoadDynamics<delay_t>::meanTravelDistance(bool clearData) {
    std::vector<double> travelDistances;
    if (!m_travelDTs.empty()) {
      travelDistances.reserve(m_travelDTs.size());
      for (auto const& [distance, time] : m_travelDTs) {
        travelDistances.push_back(distance);
      }
      if (clearData) {
        m_travelDTs.clear();
      }
    }
    return Measurement<double>(travelDistances);
  }
  template <typename delay_t>
    requires(is_numeric_v<delay_t>)
  Measurement<double> RoadDynamics<delay_t>::meanTravelSpeed(bool clearData) {
    std::vector<double> travelSpeeds;
    travelSpeeds.reserve(m_travelDTs.size());
    for (auto const& [distance, time] : m_travelDTs) {
      travelSpeeds.push_back(distance / time);
    }
    if (clearData) {
      m_travelDTs.clear();
    }
    return Measurement<double>(travelSpeeds);
  }

  template <typename delay_t>
    requires(is_numeric_v<delay_t>)
  std::unordered_map<Id, std::array<double, 4>> RoadDynamics<delay_t>::turnProbabilities(
      bool reset) {
    std::unordered_map<Id, std::array<double, 4>> res;
    for (auto& [streetId, counts] : m_turnCounts) {
      std::array<double, 4> probabilities{0., 0., 0., 0.};
      const auto sum{std::accumulate(counts.cbegin(), counts.cend(), 0.)};
      if (sum != 0) {
        for (auto i{0}; i < counts.size(); ++i) {
          probabilities[i] = counts[i] / sum;
        }
      }
      res.emplace(streetId, probabilities);
    }
    if (reset) {
      for (auto& [streetId, counts] : m_turnCounts) {
        std::fill(counts.begin(), counts.end(), 0);
      }
    }
    return res;
  }

  template <typename delay_t>
    requires(is_numeric_v<delay_t>)
  void RoadDynamics<delay_t>::saveTravelSpeeds(const std::string& filename, bool reset) {
    bool bEmptyFile{false};
    {
      std::ifstream file(filename);
      bEmptyFile = file.peek() == std::ifstream::traits_type::eof();
    }
    std::ofstream file(filename, std::ios::app);
    if (!file.is_open()) {
      Logger::error(std::format("Error opening file \"{}\" for writing.", filename));
    }
    if (bEmptyFile) {
      file << "time;speeds" << std::endl;
    }
    file << this->time() << ';';
    for (auto it = m_travelDTs.cbegin(); it != m_travelDTs.cend(); ++it) {
      file << std::fixed << std::setprecision(2) << it->first / it->second;
      if (it != m_travelDTs.cend() - 1) {
        file << ',';
      }
    }
    file << std::endl;
    file.close();
    if (reset) {
      m_travelDTs.clear();
    }
  }
};  // namespace dsm<|MERGE_RESOLUTION|>--- conflicted
+++ resolved
@@ -564,10 +564,6 @@
       std::unique_ptr<Agent<delay_t>> const& pAgent) {
     std::uniform_int_distribution<Id> nodeDist{
         0, static_cast<Id>(this->m_graph.nNodes() - 1)};
-<<<<<<< HEAD
-    auto const agentId{pAgent->id()};
-=======
->>>>>>> dde60e00
     if (pAgent->delay() > 0) {
       const auto& street{this->m_graph.edge(pAgent->streetId().value())};
       if (pAgent->delay() > 1) {
@@ -597,16 +593,6 @@
         if (bArrived) {
           std::uniform_int_distribution<size_t> laneDist{0,
                                                          static_cast<size_t>(nLanes - 1)};
-<<<<<<< HEAD
-          street->enqueue(agentId, laneDist(this->m_generator));
-        } else {
-          auto const nextStreetId =
-              this->m_nextStreetId(agentId, street->target(), street->id());
-          auto const& pNextStreet{this->m_graph.edge(nextStreetId)};
-          pAgent->setNextStreetId(nextStreetId);
-          if (nLanes == 1) {
-            street->enqueue(agentId, 0);
-=======
           street->enqueue(pAgent->id(), laneDist(this->m_generator));
         } else {
           auto const nextStreetId =
@@ -615,7 +601,6 @@
           pAgent->setNextStreetId(nextStreetId);
           if (nLanes == 1) {
             street->enqueue(pAgent->id(), 0);
->>>>>>> dde60e00
           } else {
             auto const deltaAngle{pNextStreet->deltaAngle(street->angle())};
             if (std::abs(deltaAngle) < std::numbers::pi) {
@@ -642,16 +627,6 @@
                 }
                 std::discrete_distribution<size_t> laneDist{weights.begin(),
                                                             weights.end()};
-<<<<<<< HEAD
-                street->enqueue(agentId, laneDist(this->m_generator));
-              } else if (deltaAngle < 0.) {            // Right
-                street->enqueue(agentId, 0);           // Always the first lane
-              } else {                                 // Left (deltaAngle > 0.)
-                street->enqueue(agentId, nLanes - 1);  // Always the last lane
-              }
-            } else {                                 // U turn
-              street->enqueue(agentId, nLanes - 1);  // Always the last lane
-=======
                 street->enqueue(pAgent->id(), laneDist(this->m_generator));
               } else if (deltaAngle < 0.) {                 // Right
                 street->enqueue(pAgent->id(), 0);           // Always the first lane
@@ -660,7 +635,6 @@
               }
             } else {                                      // U turn
               street->enqueue(pAgent->id(), nLanes - 1);  // Always the last lane
->>>>>>> dde60e00
             }
           }
         }
@@ -673,28 +647,17 @@
         return;
       }
       const auto& nextStreet{
-<<<<<<< HEAD
-          this->m_graph.edge(this->m_nextStreetId(agentId, srcNode->id()))};
-=======
           this->m_graph.edge(this->m_nextStreetId(pAgent->id(), srcNode->id()))};
->>>>>>> dde60e00
       if (nextStreet->isFull()) {
         return;
       }
       assert(srcNode->id() == nextStreet->nodePair().first);
       if (srcNode->isIntersection()) {
         auto& intersection = dynamic_cast<Intersection&>(*srcNode);
-<<<<<<< HEAD
-        intersection.addAgent(0., agentId);
-      } else if (srcNode->isRoundabout()) {
-        auto& roundabout = dynamic_cast<Roundabout&>(*srcNode);
-        roundabout.enqueue(agentId);
-=======
         intersection.addAgent(0., pAgent->id());
       } else if (srcNode->isRoundabout()) {
         auto& roundabout = dynamic_cast<Roundabout&>(*srcNode);
         roundabout.enqueue(pAgent->id());
->>>>>>> dde60e00
       }
       pAgent->setNextStreetId(nextStreet->id());
     } else if (pAgent->delay() == 0) {
@@ -941,7 +904,6 @@
     bool const bUpdateData =
         m_dataUpdatePeriod.has_value() && this->m_time % m_dataUpdatePeriod.value() == 0;
     auto const N{this->m_graph.nNodes()};
-<<<<<<< HEAD
     const auto& nodes =
         this->m_graph.nodes();  // assuming a container with contiguous indices
     const size_t numNodes = this->m_graph.nNodes();
@@ -969,29 +931,11 @@
                           }
                         });
     });
-=======
-    std::for_each(this->m_graph.nodes().cbegin(),
-                  this->m_graph.nodes().cend(),
-                  [&](const auto& pair) {
-                    for (auto const& sourceId :
-                         this->m_graph.adjacencyMatrix().getCol(pair.first)) {
-                      auto const streetId = sourceId * N + pair.first;
-                      auto const& pStreet{this->m_graph.edge(streetId)};
-                      if (bUpdateData) {
-                        m_streetTails[streetId] += pStreet->nExitingAgents();
-                      }
-                      for (auto i = 0; i < pStreet->transportCapacity(); ++i) {
-                        m_evolveStreet(pStreet, reinsert_agents);
-                      }
-                    }
-                  });
->>>>>>> dde60e00
     std::for_each(this->m_agentsToRemove.cbegin(),
                   this->m_agentsToRemove.cend(),
                   [this](const auto& agentId) { this->removeAgent(agentId); });
     m_agentsToRemove.clear();
     // Move transport capacity agents from each node
-<<<<<<< HEAD
     this->m_arena.execute([&] {
       tbb::parallel_for(tbb::blocked_range<size_t>(0, numNodes, grainSize),
                         [&](const tbb::blocked_range<size_t>& range) {
@@ -1017,25 +961,6 @@
     });
     // increment time simulation
     ++this->m_time;
-=======
-    std::for_each(this->m_graph.nodes().cbegin(),
-                  this->m_graph.nodes().cend(),
-                  [&](const auto& pair) {
-                    for (auto i = 0; i < pair.second->transportCapacity(); ++i) {
-                      m_evolveNode(pair.second);
-                    }
-                    if (pair.second->isTrafficLight()) {
-                      auto& tl = dynamic_cast<TrafficLight&>(*pair.second);
-                      ++tl;
-                    }
-                  });
-    // cycle over agents and update their times
-    std::for_each(this->agents().cbegin(),
-                  this->agents().cend(),
-                  [this](auto const& pair) { m_evolveAgent(pair.second); });
-
-    Dynamics<Agent<delay_t>>::m_evolve();
->>>>>>> dde60e00
   }
 
   template <typename delay_t>
