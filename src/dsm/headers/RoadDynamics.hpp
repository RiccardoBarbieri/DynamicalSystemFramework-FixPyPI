--- conflicted
+++ resolved
@@ -332,12 +332,8 @@
         }
         continue;
       }
-<<<<<<< HEAD
-      auto const& nextStreet{this->m_graph.street(m_agentNextStreetId.at(agentId))};
-=======
       auto const& nextStreet{
           this->m_graph.street(this->agents().at(agentId)->nextStreetId().value())};
->>>>>>> d256770e
       if (nextStreet->isFull()) {
         continue;
       }
@@ -366,12 +362,8 @@
         return false;
       }
       for (auto const [angle, agentId] : intersection.agents()) {
-<<<<<<< HEAD
-        auto const& nextStreet{this->m_graph.street(m_agentNextStreetId.at(agentId))};
-=======
         auto const& nextStreet{
             this->m_graph.street(this->agents().at(agentId)->nextStreetId().value())};
->>>>>>> d256770e
         if (nextStreet->isFull()) {
           if (m_forcePriorities) {
             return false;
@@ -393,12 +385,8 @@
         return false;
       }
       auto const agentId{roundabout.agents().front()};
-<<<<<<< HEAD
-      auto const& nextStreet{this->m_graph.street(m_agentNextStreetId.at(agentId))};
-=======
       auto const& nextStreet{
           this->m_graph.street(this->agents().at(agentId)->nextStreetId().value())};
->>>>>>> d256770e
       if (!(nextStreet->isFull())) {
         if (this->agents().at(agentId)->streetId().has_value()) {
           const auto streetId = this->agents().at(agentId)->streetId().value();
