--- conflicted
+++ resolved
@@ -317,7 +317,6 @@
           }
           continue;
         }
-<<<<<<< HEAD
         const auto nextStreetId{this->m_nextStreetId(agentId, destinationNode->id())};
         assert(destinationNode->id() == this->m_graph->streetSet()[nextStreetId]->nodePair().first);
         destinationNode->addAgent(agentId);
@@ -338,23 +337,6 @@
       for (const auto [angle, agentId] : node->agents()) {
         // const auto nextStreetId{this->m_nextStreetId(agentId, nodeId)};
         const auto nextStreetId{this->m_agentNextStreetId[agentId]};
-=======
-        auto possibleMoves{
-            this->m_itineraries[this->m_agents[agentId]->itineraryId()]->path().getRow(
-                node->id(), true)};
-        if (this->m_uniformDist(this->m_generator) < this->m_errorProbability) {
-          possibleMoves = this->m_graph->adjMatrix()->getRow(node->id(), true);
-        }
-        if (static_cast<Size>(possibleMoves.size()) == 0) {
-          continue;
-        }
-        std::uniform_int_distribution<Size> moveDist{
-            0, static_cast<Size>(possibleMoves.size() - 1)};
-        const auto p{moveDist(this->m_generator)};
-        auto iterator = possibleMoves.begin();
-        std::advance(iterator, p);
-        const auto nextStreetId{iterator->first};
->>>>>>> 63c70ac3
         auto nextStreet{this->m_graph->streetSet()[nextStreetId]};
 
         if (nextStreet->density() < 1) {
@@ -856,9 +838,6 @@
     /// @brief Set the speed of an agent
     /// @param agentId The id of the agent
     /// @throw std::invalid_argument, If the agent is not found
-<<<<<<< HEAD
-    void setAgentSpeed(Size agentId);
-=======
     void setAgentSpeed(Size agentId) override;
     /// @brief Get the mean speed of a street
     /// @details The mean speed of a street is given by the formula:
@@ -874,7 +853,6 @@
     /// @param above If true, the function returns the mean speed of the streets with a density above the threshold, otherwise below
     /// @return Measurement The mean speed of the agents and the standard deviation
     Measurement<double> streetMeanSpeed(double threshold, bool above) const override;
->>>>>>> 63c70ac3
   };
 
   template <typename Id, typename Size, typename Delay>
