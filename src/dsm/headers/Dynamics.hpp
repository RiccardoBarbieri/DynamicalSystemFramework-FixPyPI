--- conflicted
+++ resolved
@@ -127,16 +127,9 @@
         if (nodeId == destinationID) {
           continue;
         }
-<<<<<<< HEAD
-        auto result{m_graph.shortestPath(nodeId, destinationID)};
-        if (!result.has_value()) {
-          Logger::warning(
-              std::format("No path found from {} to {}.", nodeId, destinationID));
-=======
         // save the minimum distance between i and the destination
         const auto minDistance{shortestDistances[nodeId]};
         if (minDistance < 0.) {
->>>>>>> d256770e
           continue;
         }
         auto const& row{m_graph.adjMatrix().getRow(nodeId)};
@@ -156,28 +149,6 @@
             }
             continue;
           }
-<<<<<<< HEAD
-          result = m_graph.shortestPath(nextNodeId, destinationID);
-
-          if (result.has_value()) {
-            bool const bIsMinDistance{
-                std::abs(m_graph.street(nodeId * dimension + nextNodeId)->length() +
-                         result.value().distance() - minDistance) <
-                1.};  // 1 meter tolerance between shortest paths
-            if (bIsMinDistance) {
-              path.insert(nodeId, nextNodeId, true);
-            } else {
-              Logger::debug(
-                  std::format("Found a path from {} to {} which differs for more than {} "
-                              "meter(s) from the shortest one.",
-                              nodeId,
-                              destinationID,
-                              1.));
-            }
-          } else {
-            Logger::warning(
-                std::format("No path found from {} to {}.", nextNodeId, destinationID));
-=======
           auto const distance{shortestDistances[nextNodeId]};
           if (distance < 0.) {
             continue;
@@ -195,7 +166,6 @@
                             nodeId,
                             destinationID,
                             1.));
->>>>>>> d256770e
           }
         }
       }
@@ -404,36 +374,6 @@
 
   template <typename agent_t>
   void Dynamics<agent_t>::updatePaths() {
-<<<<<<< HEAD
-    if (m_bCacheEnabled) {
-      if (!std::filesystem::exists(g_cacheFolder)) {
-        std::filesystem::create_directory(g_cacheFolder);
-      }
-    }
-
-    std::vector<std::thread> threads;
-    threads.reserve(m_itineraries.size());
-    std::exception_ptr pThreadException;
-    Logger::info(std::format("Init computing {} paths", m_itineraries.size()));
-    for (const auto& [itineraryId, itinerary] : m_itineraries) {
-      threads.emplace_back(std::thread([this, &itinerary, &pThreadException] {
-        try {
-          this->m_updatePath(itinerary);
-        } catch (...) {
-          if (!pThreadException)
-            pThreadException = std::current_exception();
-        }
-      }));
-    }
-    for (auto& thread : threads) {
-      thread.join();
-    }
-    // Throw the exception launched first
-    if (pThreadException)
-      std::rethrow_exception(pThreadException);
-
-    Logger::info("End computing paths");
-=======
     tbb::parallel_for_each(
         m_itineraries.cbegin(), m_itineraries.cend(), [this](auto const& pair) -> void {
           this->m_updatePath(pair.second);
@@ -457,7 +397,6 @@
     // // Throw the exception launched first
     // if (pThreadException)
     //   std::rethrow_exception(pThreadException);
->>>>>>> d256770e
   }
 
   template <typename agent_t>
