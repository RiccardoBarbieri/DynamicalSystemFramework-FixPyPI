/// @file       /src/dsm/headers/Dynamics.hpp
/// @brief      Defines the Dynamics class.
///
/// @details    This file contains the definition of the Dynamics class.
///             The Dynamics class represents the dynamics of the network. It is templated by the type
///             of the graph's id and the type of the graph's capacity.
///             The graph's id and capacity must be unsigned integral types.

#ifndef dynamics_hpp
#define dynamics_hpp

#include <algorithm>
#include <concepts>
#include <vector>
#include <random>
#include <span>
#include <numeric>
#include <unordered_map>
#include <cmath>
<<<<<<< HEAD
#include <cassert>
=======
>>>>>>> fd065397

#include "Agent.hpp"
#include "Itinerary.hpp"
#include "Graph.hpp"
#include "SparseMatrix.hpp"
#include "../utility/TypeTraits/is_agent.hpp"
#include "../utility/TypeTraits/is_itinerary.hpp"
#include "../utility/Logger.hpp"

namespace dsm {

  using TimePoint = long long unsigned int;

  /// @brief The Measurement struct represents the mean of a quantity and its standard deviation
  /// @tparam T The type of the mean and the standard deviation
  /// @param mean The mean
  /// @param error The standard deviation of the sample
  template <typename T>
  struct Measurement {
    T mean;
    T error;

    Measurement(T mean, T error) : mean{mean}, error{error} {}
  };

  /// @brief The Dynamics class represents the dynamics of the network.
  /// @tparam Id, The type of the graph's id. It must be an unsigned integral type.
  /// @tparam Size, The type of the graph's capacity. It must be an unsigned integral type.
  template <typename Id, typename Size, typename Delay>
    requires(std::unsigned_integral<Id> && std::unsigned_integral<Size> &&
             is_numeric_v<Delay>)
  class Dynamics {
  protected:
    std::unordered_map<Id, std::unique_ptr<Itinerary<Id>>> m_itineraries;
    std::map<Id, std::unique_ptr<Agent<Id, Size, Delay>>> m_agents;
    TimePoint m_time;
    std::unique_ptr<Graph<Id, Size>> m_graph;
    double m_errorProbability;
    double m_minSpeedRateo;
    mutable std::mt19937_64 m_generator{std::random_device{}()};
    std::uniform_real_distribution<double> m_uniformDist{0., 1.};
    std::vector<unsigned int> m_travelTimes;
    std::unordered_map<Id, Id> m_agentNextStreetId;

    /// @brief Get the next street id
    /// @param agentId The id of the agent
    /// @param NodeId The id of the node
    /// @return Id The id of the next street
    virtual Id m_nextStreetId(Id agentId, Id NodeId);
    /// @brief Evolve the streets
    /// @details If possible, removes the first agent of each street queue, putting it in the destination node.
    virtual void m_evolveStreets(bool reinsert_agents);
    /// @brief Evolve the nodes
    /// @details If possible, removes all agents from each node, putting them in the next street.
    /// If the error probability is not zero, the agents can move to a random street.
    /// If the agent is in the destination node, it is removed from the simulation (and then reinserted if reinsert_agents is true)
    /// @param reinsert_agents If true, the agents are reinserted in the simulation after they reach their destination
    virtual void m_evolveNodes();
    /// @brief Evolve the agents.
    /// @details Puts all new agents on a street, if possible, decrements all delays
    /// and increments all travel times.
    virtual void m_evolveAgents();

  public:
    Dynamics() = delete;
    /// @brief Construct a new Dynamics object
    /// @param graph The graph representing the network
    Dynamics(const Graph<Id, Size>& graph);

    /// @brief Set the itineraries
    /// @param itineraries The itineraries
    void setItineraries(std::span<Itinerary<Id>> itineraries);
    /// @brief Set the seed for the graph's random number generator
    /// @param seed The seed
    void setSeed(unsigned int seed);
    /// @brief Set the minim speed rateo, i.e. the minim speed with respect to the speed limit
    /// @param minSpeedRateo The minim speed rateo
    /// @throw std::invalid_argument If the minim speed rateo is not between 0 and 1
    void setMinSpeedRateo(double minSpeedRateo);
    /// @brief Set the error probability
    /// @param errorProbability The error probability
    /// @throw std::invalid_argument If the error probability is not between 0 and 1
    void setErrorProbability(double errorProbability);
    /// @brief Set the speed of an agent
    /// @details This is a pure-virtual function, it must be implemented in the derived classes
    /// @param agentId The id of the agent
    virtual void setAgentSpeed(Size agentId) = 0;

    /// @brief Update the paths of the itineraries based on the actual travel times
    virtual void updatePaths();
    /// @brief Evolve the simulation
    /// @details Evolve the simulation by moving the agents and updating the travel times.
    /// In particular:
    /// - Move the first agent of each street queue, if possible, putting it in the next node
    /// - Move the agents from each node, if possible, putting them in the next street and giving them a speed.
    /// If the error probability is not zero, the agents can move to a random street.
    /// If the agent is in the destination node, it is removed from the simulation (and then reinserted if reinsert_agents is true)
    /// - Cycle over agents and update their times
    /// @param reinsert_agents If true, the agents are reinserted in the simulation after they reach their destination
    virtual void evolve(bool reinsert_agents = false);

    /// @brief Get the graph
    /// @return const Graph<Id, Size>&, The graph
    const Graph<Id, Size>& graph() const;
    /// @brief Get the itineraries
    /// @return const std::unordered_map<Id, Itinerary<Id>>&, The itineraries
    const std::unordered_map<Id, std::unique_ptr<Itinerary<Id>>>& itineraries() const;
    /// @brief Get the agents
    /// @return const std::unordered_map<Id, Agent<Id>>&, The agents
    const std::map<Id, std::unique_ptr<Agent<Id, Size, Delay>>>& agents() const;
    /// @brief Get the time
    /// @return TimePoint The time
    TimePoint time() const;

    /// @brief Add an agent to the simulation
    /// @param agent The agent
    void addAgent(const Agent<Id, Size, Delay>& agent);
    /// @brief Add an agent to the simulation
    /// @param agent std::unique_ptr to the agent
    void addAgent(std::unique_ptr<Agent<Id, Size, Delay>> agent);
    /// @brief Add a pack of agents to the simulation
    /// @param itineraryId The index of the itinerary
    /// @param nAgents The number of agents to add
    /// @throw std::invalid_argument If the itinerary is not found
    /// @details adds nAgents agents with the same itinerary of id itineraryId
    void addAgents(Id itineraryId, Size nAgents = 1);
    /// @brief Add a pack of agents to the simulation
    /// @param agents Parameter pack of agents
    template <typename... Tn>
      requires(is_agent_v<Tn> && ...)
    void addAgents(Tn... agents);
    /// @brief Add a pack of agents to the simulation
    /// @param agent An agent
    /// @param agents Parameter pack of agents
    template <typename T1, typename... Tn>
      requires(is_agent_v<T1> && (is_agent_v<Tn> && ...))
    void addAgents(T1 agent, Tn... agents);
    /// @brief Add a set of agents to the simulation
    /// @param agents Generic container of agents, represented by an std::span
    void addAgents(std::span<Agent<Id, Size, Delay>> agents);
    /// @brief Add a set of agents to the simulation
    /// @param nAgents The number of agents to add
    /// @param uniformly If true, the agents are added uniformly on the streets
    /// @throw std::runtime_error If there are no itineraries
    virtual void addRandomAgents(Size nAgents, bool uniformly = false);

    /// @brief Remove an agent from the simulation
    /// @param agentId the id of the agent to remove
    void removeAgent(Size agentId);
    template <typename T1, typename... Tn>
      requires(std::is_convertible_v<T1, Size> &&
               (std::is_convertible_v<Tn, Size> && ...))
    /// @brief Remove a pack of agents from the simulation
    /// @param id the id of the first agent to remove
    /// @param ids the pack of ides of the agents to remove
    void removeAgents(T1 id, Tn... ids);

    /// @brief Add an itinerary
    /// @param itinerary The itinerary
    void addItinerary(const Itinerary<Id>& itinerary);
    /// @brief Add an itinerary
    /// @param itinerary std::unique_ptr to the itinerary
    void addItinerary(std::unique_ptr<Itinerary<Id>> itinerary);
    template <typename... Tn>
      requires(is_itinerary_v<Tn> && ...)
    void addItineraries(Tn... itineraries);
    /// @brief Add a pack of itineraries
    /// @tparam T1
    /// @tparam ...Tn
    /// @param itinerary
    /// @param ...itineraries
    template <typename T1, typename... Tn>
      requires(is_itinerary_v<T1> && (is_itinerary_v<Tn> && ...))
    void addItineraries(T1 itinerary, Tn... itineraries);
    /// @brief Add a set of itineraries
    /// @param itineraries Generic container of itineraries, represented by an std::span
    void addItineraries(std::span<Itinerary<Id>> itineraries);

    /// @brief Reset the simulation time
    void resetTime();

    /// @brief Evolve the simulation
    /// @tparam F The type of the function to call
    /// @tparam ...Tn The types of the arguments of the function
    /// @param f The function to call
    /// @param ...args The arguments of the function
    template <typename F, typename... Tn>
      requires std::is_invocable_v<F, Tn...>
    void evolve(F f, Tn... args);

    /// @brief Get the mean speed of the agents
    /// @return Measurement<double> The mean speed of the agents and the standard deviation
    Measurement<double> meanSpeed() const;
    /// @brief Compute the mean speed over nStreets randomly selected streets
    /// @param nStreets The number of streets to select
    /// @return Measurement<double> The mean speed of the streets and the standard deviation
    Measurement<double> meanSpeed(Size nStreets) const;  // TODO: implement
    /// @brief Get the mean density of the streets
    /// @return Measurement<double> The mean density of the streets and the standard deviation
    Measurement<double> meanDensity() const;
    /// @brief Compute the mean density over nStreets randomly selected streets
    /// @param nStreets The number of streets to select
    /// @return Measurement<double> The mean density of the streets and the standard deviation
    Measurement<double> meanDensity(Size nStreets) const;  // TODO: implement
    /// @brief Get the mean flow of the streets
    /// @return Measurement<double> The mean flow of the streets and the standard deviation
    Measurement<double> meanFlow() const;
    /// @brief Compute the mean flow over nStreets randomly selected streets
    /// @param nStreets The number of streets to select
    /// @return Measurement<double> The mean flow of the streets and the standard deviation
    Measurement<double> meanFlow(Size nStreets) const;
    /// @brief Get the mean travel time of the agents
    /// @return Measurement<double> The mean travel time of the agents and the standard
    Measurement<double> meanTravelTime() const;
  };

  template <typename Id, typename Size, typename Delay>
    requires(std::unsigned_integral<Id> && std::unsigned_integral<Size> &&
             is_numeric_v<Delay>)
  Dynamics<Id, Size, Delay>::Dynamics(const Graph<Id, Size>& graph)
      : m_time{0},
        m_graph{std::make_unique<Graph<Id, Size>>(graph)},
        m_errorProbability{0.},
        m_minSpeedRateo{0.} {}

  template <typename Id, typename Size, typename Delay>
    requires(std::unsigned_integral<Id> && std::unsigned_integral<Size> &&
             is_numeric_v<Delay>)
  Id Dynamics<Id, Size, Delay>::m_nextStreetId(Id agentId, Id nodeId) {
    auto possibleMoves{
        this->m_itineraries[this->m_agents[agentId]->itineraryId()]->path().
            getRow(nodeId, true)};
    if (this->m_uniformDist(this->m_generator) < this->m_errorProbability) {
      possibleMoves = this->m_graph->adjMatrix()->getRow(nodeId, true);
    }
    assert(possibleMoves.size() > 0);
    std::uniform_int_distribution<Size> moveDist{
        0, static_cast<Size>(possibleMoves.size() - 1)};
    const auto p{moveDist(this->m_generator)};
    auto iterator = possibleMoves.begin();
    std::advance(iterator, p);
    assert(this->m_graph->streetSet().contains(iterator->first));
    return iterator->first;
  }

  template <typename Id, typename Size, typename Delay>
    requires(std::unsigned_integral<Id> && std::unsigned_integral<Size> &&
             is_numeric_v<Delay>)
  void Dynamics<Id, Size, Delay>::m_evolveStreets(bool reinsert_agents) {
    for (auto [streetId, street] : this->m_graph->streetSet()) {
      if (street->queue().empty()) {
        continue;
      }
<<<<<<< HEAD
      const Id agentId{street->queue().front()};
=======
      Size agentId{street->queue().front()};
>>>>>>> fd065397
      if (this->m_agents[agentId]->delay() > 0) {
        continue;
      }
      this->m_agents[agentId]->setSpeed(0.);
      auto destinationNode{this->m_graph->nodeSet()[street->nodePair().second]};
      if (destinationNode->isFull()) {
        continue;
      }
      if (std::dynamic_pointer_cast<TrafficLight<Id, Size, Delay>>(destinationNode) &&
          !destinationNode->isGreen(streetId)) {
        continue;
      }
<<<<<<< HEAD
      street->dequeue();
      if (destinationNode->id() ==
=======
      destinationNode->addAgent(street->dequeue().value());
    }
  }

  template <typename Id, typename Size, typename Delay>
    requires(std::unsigned_integral<Id> && std::unsigned_integral<Size> &&
             is_numeric_v<Delay>)
  void Dynamics<Id, Size, Delay>::m_evolveNodes(bool reinsert_agents) {
    /* In this function we have to manage the priority of the agents, given the street angles.
    By doing the angle difference, if the destination street is the same we can basically compare these differences (mod(pi)!, i.e. delta % std::numbers::pi):
    the smaller goes first.
    Anyway, this is not trivial as it seems so I will leave it as a comment.*/
    for (auto& nodePair : this->m_graph->nodeSet()) {
      auto node{nodePair.second};
      for (const auto agent : node->agents()) {
        Size agentId{agent.second};
        if (node->id() ==
>>>>>>> fd065397
            this->m_itineraries[this->m_agents[agentId]->itineraryId()]->destination()) {
          this->m_travelTimes.push_back(this->m_agents[agentId]->time());
          if (reinsert_agents) {
            Agent<Id, Size, Delay> newAgent{this->m_agents[agentId]->id(),
                                            this->m_agents[agentId]->itineraryId()};
            this->removeAgent(agentId);
            this->addAgent(newAgent);
          } else {
            this->removeAgent(agentId);
          }
          continue;
        }
<<<<<<< HEAD
        const auto nextStreetId{this->m_nextStreetId(agentId, destinationNode->id())};
        assert(destinationNode->id() == this->m_graph->streetSet()[nextStreetId]->nodePair().first);
        destinationNode->addAgent(agentId);
        // this->m_agents[agentId]->setStreetId(nextStreetId);
        this->m_agentNextStreetId.emplace(agentId, nextStreetId);
    }
  }

  template <typename Id, typename Size, typename Delay>
    requires(std::unsigned_integral<Id> && std::unsigned_integral<Size> &&
             is_numeric_v<Delay>)
  void Dynamics<Id, Size, Delay>::m_evolveNodes() {
    /* In this function we have to manage the priority of the agents, given the street angles.
    By doing the angle difference, if the destination street is the same we can basically compare these differences (mod(pi)!, i.e. delta % std::numbers::pi):
    the smaller goes first.
    Anyway, this is not trivial as it seems so I will leave it as a comment.*/
    for (auto [nodeId, node] : this->m_graph->nodeSet()) {
      for (const auto [angle, agentId] : node->agents()) {
        // const auto nextStreetId{this->m_nextStreetId(agentId, nodeId)};
        const auto nextStreetId{this->m_agentNextStreetId[agentId]};
=======
        auto possibleMoves{
            this->m_itineraries[this->m_agents[agentId]->itineraryId()]->path().getRow(
                node->id(), true)};
        if (this->m_uniformDist(this->m_generator) < this->m_errorProbability) {
          possibleMoves = this->m_graph->adjMatrix()->getRow(node->id(), true);
        }
        if (static_cast<Size>(possibleMoves.size()) == 0) {
          continue;
        }
        std::uniform_int_distribution<Size> moveDist{
            0, static_cast<Size>(possibleMoves.size() - 1)};
        const auto p{moveDist(this->m_generator)};
        auto iterator = possibleMoves.begin();
        std::advance(iterator, p);
        const auto nextStreetId{iterator->first};
        // const auto& streetResult{this->m_graph->street(node->id(), iterator->first)};
        // if (!streetResult.has_value()) {
        //   continue;
        // }
        // auto nextStreet{streetResult.value()};
>>>>>>> fd065397
        auto nextStreet{this->m_graph->streetSet()[nextStreetId]};

        if (nextStreet->density() < 1) {
          node->removeAgent(agentId);
          this->m_agents[agentId]->setStreetId(nextStreet->id());
<<<<<<< HEAD
          this->setAgentSpeed(agentId);
          this->m_agents[agentId]->incrementDelay(std::ceil(nextStreet->length() /
                                                  this->m_agents[agentId]->speed()));
          nextStreet->enqueue(agentId);
          this->m_agentNextStreetId.erase(agentId);
=======
          this->setAgentSpeed(this->m_agents[agentId]->id());
          this->m_agents[agentId]->incrementDelay(
              std::ceil(nextStreet->length() / this->m_agents[agentId]->speed()));
          nextStreet->enqueue(this->m_agents[agentId]->id());
>>>>>>> fd065397
        } else {
          break;
        }
      }
      if (std::dynamic_pointer_cast<TrafficLight<Id, Size, Delay>>(node)) {
        node->increaseCounter();
      }
    }
  }

  template <typename Id, typename Size, typename Delay>
    requires(std::unsigned_integral<Id> && std::unsigned_integral<Size> &&
             is_numeric_v<Delay>)
  void Dynamics<Id, Size, Delay>::m_evolveAgents() {
    for (auto const& [agentId, agent] : this->m_agents) {
      if (agent->time() > 0) {
        if (agent->delay() > 0) {
          if (agent->delay() > 1) {
<<<<<<< HEAD
          agent->incrementDistance();
          } else if (agent->streetId().has_value()) {
            double distance{std::fmod(this->m_graph->streetSet()[agent->streetId().value()]->length(), agent->speed())};
=======
            agent->incrementDistance();
          } else if (agent->streetId().has_value()) {
            double distance{
                std::fmod(this->m_graph->streetSet()[agent->streetId().value()]->length(),
                          agent->speed())};
>>>>>>> fd065397
            if (distance < std::numeric_limits<double>::epsilon()) {
              agent->incrementDistance();
            } else {
              agent->incrementDistance(distance);
            }
          }
          agent->decrementDelay();
        }
      } else if (!agent->streetId().has_value()) {
        auto srcNode{
<<<<<<< HEAD
            this->m_graph
                ->nodeSet()[this->m_itineraries[agent->itineraryId()]->source()]};
=======
            this->m_graph->nodeSet()[this->m_itineraries[agent->itineraryId()]->source()]};
>>>>>>> fd065397
        if (srcNode->isFull()) {
          continue;
        }
        try {
<<<<<<< HEAD
          const auto nextStreetId{this->m_nextStreetId(agentId, srcNode->id())};
          assert(srcNode->id() == this->m_graph->streetSet()[nextStreetId]->nodePair().first);
          srcNode->addAgent(agentId);
          this->m_agentNextStreetId.emplace(agentId, nextStreetId);
        } catch (const std::exception& e) {
=======
          srcNode->addAgent(agentId);
        } catch (std::runtime_error& e) {
>>>>>>> fd065397
          std::cerr << e.what() << '\n';
          continue;
        }
      }
      agent->incrementTime();
    }
  }

  template <typename Id, typename Size, typename Delay>
    requires(std::unsigned_integral<Id> && std::unsigned_integral<Size> &&
             is_numeric_v<Delay>)
  void Dynamics<Id, Size, Delay>::setItineraries(std::span<Itinerary<Id>> itineraries) {
    std::ranges::for_each(itineraries, [this](const auto& itinerary) {
      this->m_itineraries.insert(std::make_unique<Itinerary<Id>>(itinerary));
    });
  }

  template <typename Id, typename Size, typename Delay>
    requires(std::unsigned_integral<Id> && std::unsigned_integral<Size> &&
             is_numeric_v<Delay>)
  void Dynamics<Id, Size, Delay>::setSeed(unsigned int seed) {
    m_generator.seed(seed);
  }

  template <typename Id, typename Size, typename Delay>
    requires(std::unsigned_integral<Id> && std::unsigned_integral<Size> &&
             is_numeric_v<Delay>)
  void Dynamics<Id, Size, Delay>::setMinSpeedRateo(double minSpeedRateo) {
    if (minSpeedRateo < 0. || minSpeedRateo > 1.) {
      throw std::invalid_argument(
          buildLog("The minim speed rateo must be between 0 and 1"));
    }
    m_minSpeedRateo = minSpeedRateo;
  }

  template <typename Id, typename Size, typename Delay>
    requires(std::unsigned_integral<Id> && std::unsigned_integral<Size> &&
             is_numeric_v<Delay>)
  void Dynamics<Id, Size, Delay>::setErrorProbability(double errorProbability) {
    if (errorProbability < 0. || errorProbability > 1.) {
      throw std::invalid_argument(
          buildLog("The error probability must be between 0 and 1"));
    }
    m_errorProbability = errorProbability;
  }

  template <typename Id, typename Size, typename Delay>
<<<<<<< HEAD
    requires(std::unsigned_integral<Id> && std::unsigned_integral<Size> && is_numeric_v<Delay>)
=======
    requires(std::unsigned_integral<Id> && std::unsigned_integral<Size> &&
             is_numeric_v<Delay>)
>>>>>>> fd065397
  void Dynamics<Id, Size, Delay>::updatePaths() {
    const Size dimension = m_graph->adjMatrix()->getRowDim();
    // std::unordered_map<Id, SparseMatrix<Id, bool>> paths;
    for (auto& itineraryPair : m_itineraries) {
      // if (this->m_time == 0 && itineraryPair.second->path().size() == 0 &&
      //     paths.contains(itineraryPair.second->destination())) {
      //   itineraryPair.second->setPath(paths.at(itineraryPair.second->destination()));
      //   continue;
      // }
      SparseMatrix<Id, bool> path{dimension, dimension};
      // cycle over the nodes
      for (Size i{0}; i < dimension; ++i) {
        if (i == itineraryPair.second->destination()) {
          continue;
        }
        auto result{m_graph->shortestPath(i, itineraryPair.second->destination())};
        if (!result.has_value()) {
          continue;
        }
        // save the minimum distance between i and the destination
        auto minDistance{result.value().distance()};
        for (auto const& node : m_graph->adjMatrix()->getRow(i)) {
          // init distance from a neighbor node to the destination to zero
          double distance{0.};

          auto streetResult = m_graph->street(i, node.first);
          if (!streetResult.has_value()) {
            continue;
          }
          auto streetLength{streetResult.value()->length()};
          // TimePoint expectedTravelTime{
          //     streetLength};  // / street->maxSpeed()};  // TODO: change into input velocity
          result = m_graph->shortestPath(node.first, itineraryPair.second->destination());
          if (result.has_value()) {
            // if the shortest path exists, save the distance
            distance = result.value().distance();
          } else if (node.first != itineraryPair.second->destination()) {
            // if the node is the destination, the distance is zero, otherwise the iteration is skipped
            continue;
          }

          // if (!(distance > minDistance + expectedTravelTime)) {
          if (!(distance > minDistance + streetLength)) {
            path.insert(i, node.first, true);
          }
        }
        itineraryPair.second->setPath(path);
        // paths.emplace(itineraryPair.second->destination(), path);
      }
    }
  }

  template <typename Id, typename Size, typename Delay>
    requires(std::unsigned_integral<Id> && std::unsigned_integral<Size> &&
             is_numeric_v<Delay>)
  void Dynamics<Id, Size, Delay>::evolve(bool reinsert_agents) {
    // move the first agent of each street queue, if possible, putting it in the next node
    this->m_evolveStreets(reinsert_agents);
    // move all the agents from each node, if possible
    this->m_evolveNodes();
    // cycle over agents and update their times
    this->m_evolveAgents();
    // increment time simulation
    ++this->m_time;
  }

  template <typename Id, typename Size, typename Delay>
    requires(std::unsigned_integral<Id> && std::unsigned_integral<Size> &&
             is_numeric_v<Delay>)
  const Graph<Id, Size>& Dynamics<Id, Size, Delay>::graph() const {
    return *m_graph;
  }

  template <typename Id, typename Size, typename Delay>
    requires(std::unsigned_integral<Id> && std::unsigned_integral<Size> &&
             is_numeric_v<Delay>)
  const std::unordered_map<Id, std::unique_ptr<Itinerary<Id>>>&
  Dynamics<Id, Size, Delay>::itineraries() const {
    return m_itineraries;
  }

  template <typename Id, typename Size, typename Delay>
    requires(std::unsigned_integral<Id> && std::unsigned_integral<Size> &&
             is_numeric_v<Delay>)
  const std::map<Id, std::unique_ptr<Agent<Id, Size, Delay>>>&
  Dynamics<Id, Size, Delay>::agents() const {
    return this->m_agents;
  }

  template <typename Id, typename Size, typename Delay>
    requires(std::unsigned_integral<Id> && std::unsigned_integral<Size> &&
             is_numeric_v<Delay>)
  TimePoint Dynamics<Id, Size, Delay>::time() const {
    return m_time;
  }

  template <typename Id, typename Size, typename Delay>
    requires(std::unsigned_integral<Id> && std::unsigned_integral<Size> &&
             is_numeric_v<Delay>)
  void Dynamics<Id, Size, Delay>::addAgent(const Agent<Id, Size, Delay>& agent) {
    if (this->m_agents.contains(agent.id())) {
<<<<<<< HEAD
      throw std::invalid_argument(buildLog("Agent " + std::to_string(agent.id()) +
                           " already exists."));
=======
      throw std::invalid_argument(
          buildLog("Agent " + std::to_string(agent.id()) + " already exists."));
>>>>>>> fd065397
    }
    this->m_agents.emplace(agent.id(), std::make_unique<Agent<Id, Size, Delay>>(agent));
  }
  template <typename Id, typename Size, typename Delay>
    requires(std::unsigned_integral<Id> && std::unsigned_integral<Size> &&
             is_numeric_v<Delay>)
  void Dynamics<Id, Size, Delay>::addAgent(std::unique_ptr<Agent<Id, Size, Delay>> agent) {
    if (this->m_agents.contains(agent->id())) {
<<<<<<< HEAD
      throw std::invalid_argument(buildLog("Agent " + std::to_string(agent->id()) +
                           " already exists."));
=======
      throw std::invalid_argument(
          buildLog("Agent " + std::to_string(agent->id()) + " already exists."));
>>>>>>> fd065397
    }
    this->m_agents.emplace(agent->id(), std::move(agent));
  }
  template <typename Id, typename Size, typename Delay>
    requires(std::unsigned_integral<Id> && std::unsigned_integral<Size> &&
             is_numeric_v<Delay>)
  void Dynamics<Id, Size, Delay>::addAgents(Id itineraryId, Size nAgents) {
    auto itineraryIt{m_itineraries.find(itineraryId)};
    if (itineraryIt == m_itineraries.end()) {
      throw std::invalid_argument(
          buildLog("Itinerary " + std::to_string(itineraryId) + " not found"));
    }
    Size agentId{0};
    if (!this->m_agents.empty()) {
      agentId = this->m_agents.rbegin()->first + 1;
    }
    for (auto i{0}; i < nAgents; ++i, ++agentId) {
      this->addAgent(Agent<Id, Size, Delay>{agentId, itineraryId});
    }
  }

  template <typename Id, typename Size, typename Delay>
    requires(std::unsigned_integral<Id> && std::unsigned_integral<Size> &&
             is_numeric_v<Delay>)
  template <typename... Tn>
    requires(is_agent_v<Tn> && ...)
  void Dynamics<Id, Size, Delay>::addAgents(Tn... agents) {}

  template <typename Id, typename Size, typename Delay>
    requires(std::unsigned_integral<Id> && std::unsigned_integral<Size> &&
             is_numeric_v<Delay>)
  template <typename T1, typename... Tn>
    requires(is_agent_v<T1> && (is_agent_v<Tn> && ...))
  void Dynamics<Id, Size, Delay>::addAgents(T1 agent, Tn... agents) {
    addAgent(agent);
    addAgents(agents...);
  }

  template <typename Id, typename Size, typename Delay>
    requires(std::unsigned_integral<Id> && std::unsigned_integral<Size> &&
             is_numeric_v<Delay>)
  void Dynamics<Id, Size, Delay>::addAgents(std::span<Agent<Id, Size, Delay>> agents) {
    std::ranges::for_each(agents, [this](const auto& agent) -> void {
      this->m_agents.push_back(std::make_unique(agent));
    });
  }

  template <typename Id, typename Size, typename Delay>
    requires(std::unsigned_integral<Id> && std::unsigned_integral<Size> &&
             is_numeric_v<Delay>)
  void Dynamics<Id, Size, Delay>::addRandomAgents(Size nAgents, bool uniformly) {
    if (this->m_itineraries.empty()) {
<<<<<<< HEAD
      throw std::runtime_error(buildLog("It is not possible to add random agents without itineraries."));
=======
      throw std::runtime_error(
          buildLog("It is not possible to add random agents without itineraries."));
>>>>>>> fd065397
    }
    std::uniform_int_distribution<Size> itineraryDist{
        0, static_cast<Size>(this->m_itineraries.size() - 1)};
    std::uniform_int_distribution<Size> streetDist{
        0, static_cast<Size>(this->m_graph->streetSet().size() - 1)};
    for (Size i{0}; i < nAgents; ++i) {
      Size itineraryId{itineraryDist(this->m_generator)};
      Size agentId{0};
      if (!this->m_agents.empty()) {
        agentId = this->m_agents.rbegin()->first + 1;
      }
      if (uniformly) {
        Size streetId{0};
        do {
          // I dunno why this works and the following doesn't
          auto streetSet = this->m_graph->streetSet();
          auto streetIt = streetSet.begin();
          // auto streetIt = this->m_graph->streetSet().begin();
          Size step = streetDist(this->m_generator);
          std::advance(streetIt, step);
          streetId = streetIt->first;
        } while (this->m_graph->streetSet()[streetId]->density() == 1);
        auto street{this->m_graph->streetSet()[streetId]};
        Agent<Id, Size, Delay> agent{agentId, itineraryId, streetId};
        this->addAgent(agent);
        this->setAgentSpeed(agentId);
        this->m_agents[agentId]->incrementDelay(street->length() /
                                                this->m_agents[agentId]->speed());
        street->enqueue(agentId);
      } else {
        this->addAgent(Agent<Id, Size, Delay>{agentId, itineraryId});
      }
      ++agentId;
    }
  }

  template <typename Id, typename Size, typename Delay>
    requires(std::unsigned_integral<Id> && std::unsigned_integral<Size> &&
             is_numeric_v<Delay>)
  void Dynamics<Id, Size, Delay>::removeAgent(Size agentId) {
    auto agentIt{m_agents.find(agentId)};
    if (agentIt == m_agents.end()) {
<<<<<<< HEAD
      throw std::invalid_argument(buildLog("Agent " + std::to_string(agentId) +
                           " not found."));
=======
      throw std::invalid_argument(
          buildLog("Agent " + std::to_string(agentId) + " not found."));
>>>>>>> fd065397
    }
    m_agents.erase(agentId);
  }

  template <typename Id, typename Size, typename Delay>
    requires(std::unsigned_integral<Id> && std::unsigned_integral<Size> &&
             is_numeric_v<Delay>)
  template <typename T1, typename... Tn>
    requires(std::is_convertible_v<T1, Size> && (std::is_convertible_v<Tn, Size> && ...))
  void Dynamics<Id, Size, Delay>::removeAgents(T1 id, Tn... ids) {
    removeAgent(id);
    removeAgents(ids...);
  }

  template <typename Id, typename Size, typename Delay>
    requires(std::unsigned_integral<Id> && std::unsigned_integral<Size> &&
             is_numeric_v<Delay>)
  void Dynamics<Id, Size, Delay>::addItinerary(const Itinerary<Id>& itinerary) {
    m_itineraries.emplace(itinerary.id(), std::make_unique<Itinerary<Id>>(itinerary));
  }

  template <typename Id, typename Size, typename Delay>
    requires(std::unsigned_integral<Id> && std::unsigned_integral<Size> &&
             is_numeric_v<Delay>)
  void Dynamics<Id, Size, Delay>::addItinerary(std::unique_ptr<Itinerary<Id>> itinerary) {
    m_itineraries.emplace(itinerary.id(), std::move(itinerary));
  }

  template <typename Id, typename Size, typename Delay>
    requires(std::unsigned_integral<Id> && std::unsigned_integral<Size> &&
             is_numeric_v<Delay>)
  template <typename... Tn>
    requires(is_itinerary_v<Tn> && ...)
  void Dynamics<Id, Size, Delay>::addItineraries(Tn... itineraries) {
    (this->addItinerary(itineraries), ...);
  }

  template <typename Id, typename Size, typename Delay>
    requires(std::unsigned_integral<Id> && std::unsigned_integral<Size> &&
             is_numeric_v<Delay>)
  void Dynamics<Id, Size, Delay>::addItineraries(std::span<Itinerary<Id>> itineraries) {
    std::ranges::for_each(itineraries, [this](const auto& itinerary) -> void {
      this->m_itineraries.push_back(std::make_unique<Itinerary<Id>>(itinerary));
    });
  }

  template <typename Id, typename Size, typename Delay>
    requires(std::unsigned_integral<Id> && std::unsigned_integral<Size> &&
             is_numeric_v<Delay>)
  void Dynamics<Id, Size, Delay>::resetTime() {
    m_time = 0;
  }

  template <typename Id, typename Size, typename Delay>
    requires(std::unsigned_integral<Id> && std::unsigned_integral<Size> &&
             is_numeric_v<Delay>)
  template <typename F, typename... Tn>
    requires(std::is_invocable_v<F, Tn...>)
  void Dynamics<Id, Size, Delay>::evolve(F f, Tn... args) {
    f(args...);
  }

  template <typename Id, typename Size, typename Delay>
    requires(std::unsigned_integral<Id> && std::unsigned_integral<Size> &&
             is_numeric_v<Delay>)
  Measurement<double> Dynamics<Id, Size, Delay>::meanSpeed() const {
    if (m_agents.size() == 0) {
      return Measurement(0., 0.);
    }
    double mean{std::accumulate(m_agents.cbegin(),
                                m_agents.cend(),
                                0.,
                                [](double sum, const auto& agent) {
                                  return sum + agent.second->speed();
                                }) /
                m_agents.size()};
    if (m_agents.size() == 1) {
      return Measurement(mean, 0.);
    }
    double variance{std::accumulate(m_agents.cbegin(),
                                    m_agents.cend(),
                                    0.,
                                    [mean](double sum, const auto& agent) {
                                      return sum +
                                             std::pow(agent.second->speed() - mean, 2);
                                    }) /
                    (m_agents.size() - 1)};
    return Measurement(mean, std::sqrt(variance));
  }

  template <typename Id, typename Size, typename Delay>
    requires(std::unsigned_integral<Id> && std::unsigned_integral<Size> &&
             is_numeric_v<Delay>)
  Measurement<double> Dynamics<Id, Size, Delay>::meanDensity() const {
    if (m_graph->streetSet().size() == 0) {
      return Measurement(0., 0.);
    }
    double mean{std::accumulate(m_graph->streetSet().cbegin(),
                                m_graph->streetSet().cend(),
                                0.,
                                [](double sum, const auto& street) {
                                  return sum + street.second->density();
                                }) /
                m_graph->streetSet().size()};
    double variance{std::accumulate(m_graph->streetSet().cbegin(),
                                    m_graph->streetSet().cend(),
                                    0.,
                                    [mean](double sum, const auto& street) {
                                      return sum +
                                             std::pow(street.second->density() - mean, 2);
                                    }) /
                    (m_graph->streetSet().size() - 1)};
    return Measurement(mean, std::sqrt(variance));
  }
  template <typename Id, typename Size, typename Delay>
    requires(std::unsigned_integral<Id> && std::unsigned_integral<Size> &&
             is_numeric_v<Delay>)
  Measurement<double> Dynamics<Id, Size, Delay>::meanFlow() const {
    auto meanSpeed{this->meanSpeed()};
    auto meanDensity{this->meanDensity()};

    double mean{meanSpeed.mean * meanDensity.mean};
    if (mean == 0.) {
      return Measurement(0., 0.);
    }
    double variance{(meanSpeed.mean * std::pow(meanDensity.error, 2) +
                     std::pow(meanSpeed.error, 2) * meanDensity.mean) /
                    mean};
    return Measurement(mean, std::sqrt(variance));
  }
  template <typename Id, typename Size, typename Delay>
    requires(std::unsigned_integral<Id> && std::unsigned_integral<Size> &&
             is_numeric_v<Delay>)
  Measurement<double> Dynamics<Id, Size, Delay>::meanTravelTime() const {
    if (m_travelTimes.size() == 0) {
      return Measurement(0., 0.);
    }
    double mean{std::accumulate(m_travelTimes.cbegin(), m_travelTimes.cend(), 0.) /
                m_travelTimes.size()};
    double variance{std::accumulate(m_travelTimes.cbegin(),
                                    m_travelTimes.cend(),
                                    0.,
                                    [mean](double sum, const auto& travelTime) {
                                      return sum + std::pow(travelTime - mean, 2);
                                    }) /
                    (m_travelTimes.size() - 1)};
    return Measurement(mean, std::sqrt(variance));
  }

  template <typename Id, typename Size, typename Delay>
    requires(std::unsigned_integral<Id> && std::unsigned_integral<Size> &&
             std::unsigned_integral<Delay>)
  class FirstOrderDynamics : public Dynamics<Id, Size, Delay> {
  public:
    FirstOrderDynamics() = delete;
    /// @brief Construct a new First Order Dynamics object
    /// @param graph, The graph representing the network
    FirstOrderDynamics(const Graph<Id, Size>& graph);
    /// @brief Set the speed of an agent
    /// @param agentId The id of the agent
    /// @throw std::invalid_argument, If the agent is not found
    void setAgentSpeed(Size agentId) override;
  };

  template <typename Id, typename Size, typename Delay>
    requires(std::unsigned_integral<Id> && std::unsigned_integral<Size> &&
             is_numeric_v<Delay>)
  FirstOrderDynamics<Id, Size, Delay>::FirstOrderDynamics(const Graph<Id, Size>& graph)
      : Dynamics<Id, Size, Delay>(graph) {}

  template <typename Id, typename Size, typename Delay>
    requires(std::unsigned_integral<Id> && std::unsigned_integral<Size> &&
             is_numeric_v<Delay>)
  void FirstOrderDynamics<Id, Size, Delay>::setAgentSpeed(Size agentId) {
    auto street{this->m_graph->streetSet()[this->m_agents[agentId]->streetId().value()]};
    double speed{street->maxSpeed() * (1. - this->m_minSpeedRateo * street->density())};
    this->m_agents[agentId]->setSpeed(speed);
  }

  template <typename Id, typename Size>
    requires(std::unsigned_integral<Id> && std::unsigned_integral<Size>)
  class SecondOrderDynamics : public Dynamics<Id, Size, double> {
  public:
    void setAgentSpeed(Size agentId);
    void setSpeed();
  };

  template <typename Id, typename Size>
    requires(std::unsigned_integral<Id> && std::unsigned_integral<Size>)
  void SecondOrderDynamics<Id, Size>::setAgentSpeed(Size agentId) {}

  template <typename Id, typename Size>
    requires(std::unsigned_integral<Id> && std::unsigned_integral<Size>)
  void SecondOrderDynamics<Id, Size>::setSpeed() {}

};  // namespace dsm

#endif<|MERGE_RESOLUTION|>--- conflicted
+++ resolved
@@ -17,10 +17,7 @@
 #include <numeric>
 #include <unordered_map>
 #include <cmath>
-<<<<<<< HEAD
 #include <cassert>
-=======
->>>>>>> fd065397
 
 #include "Agent.hpp"
 #include "Itinerary.hpp"
@@ -274,11 +271,7 @@
       if (street->queue().empty()) {
         continue;
       }
-<<<<<<< HEAD
-      const Id agentId{street->queue().front()};
-=======
-      Size agentId{street->queue().front()};
->>>>>>> fd065397
+      const Size agentId{street->queue().front()};
       if (this->m_agents[agentId]->delay() > 0) {
         continue;
       }
@@ -291,28 +284,8 @@
           !destinationNode->isGreen(streetId)) {
         continue;
       }
-<<<<<<< HEAD
       street->dequeue();
       if (destinationNode->id() ==
-=======
-      destinationNode->addAgent(street->dequeue().value());
-    }
-  }
-
-  template <typename Id, typename Size, typename Delay>
-    requires(std::unsigned_integral<Id> && std::unsigned_integral<Size> &&
-             is_numeric_v<Delay>)
-  void Dynamics<Id, Size, Delay>::m_evolveNodes(bool reinsert_agents) {
-    /* In this function we have to manage the priority of the agents, given the street angles.
-    By doing the angle difference, if the destination street is the same we can basically compare these differences (mod(pi)!, i.e. delta % std::numbers::pi):
-    the smaller goes first.
-    Anyway, this is not trivial as it seems so I will leave it as a comment.*/
-    for (auto& nodePair : this->m_graph->nodeSet()) {
-      auto node{nodePair.second};
-      for (const auto agent : node->agents()) {
-        Size agentId{agent.second};
-        if (node->id() ==
->>>>>>> fd065397
             this->m_itineraries[this->m_agents[agentId]->itineraryId()]->destination()) {
           this->m_travelTimes.push_back(this->m_agents[agentId]->time());
           if (reinsert_agents) {
@@ -325,7 +298,6 @@
           }
           continue;
         }
-<<<<<<< HEAD
         const auto nextStreetId{this->m_nextStreetId(agentId, destinationNode->id())};
         assert(destinationNode->id() == this->m_graph->streetSet()[nextStreetId]->nodePair().first);
         destinationNode->addAgent(agentId);
@@ -346,45 +318,16 @@
       for (const auto [angle, agentId] : node->agents()) {
         // const auto nextStreetId{this->m_nextStreetId(agentId, nodeId)};
         const auto nextStreetId{this->m_agentNextStreetId[agentId]};
-=======
-        auto possibleMoves{
-            this->m_itineraries[this->m_agents[agentId]->itineraryId()]->path().getRow(
-                node->id(), true)};
-        if (this->m_uniformDist(this->m_generator) < this->m_errorProbability) {
-          possibleMoves = this->m_graph->adjMatrix()->getRow(node->id(), true);
-        }
-        if (static_cast<Size>(possibleMoves.size()) == 0) {
-          continue;
-        }
-        std::uniform_int_distribution<Size> moveDist{
-            0, static_cast<Size>(possibleMoves.size() - 1)};
-        const auto p{moveDist(this->m_generator)};
-        auto iterator = possibleMoves.begin();
-        std::advance(iterator, p);
-        const auto nextStreetId{iterator->first};
-        // const auto& streetResult{this->m_graph->street(node->id(), iterator->first)};
-        // if (!streetResult.has_value()) {
-        //   continue;
-        // }
-        // auto nextStreet{streetResult.value()};
->>>>>>> fd065397
         auto nextStreet{this->m_graph->streetSet()[nextStreetId]};
 
         if (nextStreet->density() < 1) {
           node->removeAgent(agentId);
           this->m_agents[agentId]->setStreetId(nextStreet->id());
-<<<<<<< HEAD
           this->setAgentSpeed(agentId);
           this->m_agents[agentId]->incrementDelay(std::ceil(nextStreet->length() /
                                                   this->m_agents[agentId]->speed()));
           nextStreet->enqueue(agentId);
           this->m_agentNextStreetId.erase(agentId);
-=======
-          this->setAgentSpeed(this->m_agents[agentId]->id());
-          this->m_agents[agentId]->incrementDelay(
-              std::ceil(nextStreet->length() / this->m_agents[agentId]->speed()));
-          nextStreet->enqueue(this->m_agents[agentId]->id());
->>>>>>> fd065397
         } else {
           break;
         }
@@ -403,17 +346,11 @@
       if (agent->time() > 0) {
         if (agent->delay() > 0) {
           if (agent->delay() > 1) {
-<<<<<<< HEAD
-          agent->incrementDistance();
-          } else if (agent->streetId().has_value()) {
-            double distance{std::fmod(this->m_graph->streetSet()[agent->streetId().value()]->length(), agent->speed())};
-=======
             agent->incrementDistance();
           } else if (agent->streetId().has_value()) {
             double distance{
                 std::fmod(this->m_graph->streetSet()[agent->streetId().value()]->length(),
                           agent->speed())};
->>>>>>> fd065397
             if (distance < std::numeric_limits<double>::epsilon()) {
               agent->incrementDistance();
             } else {
@@ -424,26 +361,16 @@
         }
       } else if (!agent->streetId().has_value()) {
         auto srcNode{
-<<<<<<< HEAD
-            this->m_graph
-                ->nodeSet()[this->m_itineraries[agent->itineraryId()]->source()]};
-=======
             this->m_graph->nodeSet()[this->m_itineraries[agent->itineraryId()]->source()]};
->>>>>>> fd065397
         if (srcNode->isFull()) {
           continue;
         }
         try {
-<<<<<<< HEAD
           const auto nextStreetId{this->m_nextStreetId(agentId, srcNode->id())};
           assert(srcNode->id() == this->m_graph->streetSet()[nextStreetId]->nodePair().first);
           srcNode->addAgent(agentId);
           this->m_agentNextStreetId.emplace(agentId, nextStreetId);
         } catch (const std::exception& e) {
-=======
-          srcNode->addAgent(agentId);
-        } catch (std::runtime_error& e) {
->>>>>>> fd065397
           std::cerr << e.what() << '\n';
           continue;
         }
@@ -491,16 +418,12 @@
   }
 
   template <typename Id, typename Size, typename Delay>
-<<<<<<< HEAD
-    requires(std::unsigned_integral<Id> && std::unsigned_integral<Size> && is_numeric_v<Delay>)
-=======
-    requires(std::unsigned_integral<Id> && std::unsigned_integral<Size> &&
-             is_numeric_v<Delay>)
->>>>>>> fd065397
+    requires(std::unsigned_integral<Id> && std::unsigned_integral<Size> &&
+             is_numeric_v<Delay>)
   void Dynamics<Id, Size, Delay>::updatePaths() {
     const Size dimension = m_graph->adjMatrix()->getRowDim();
     // std::unordered_map<Id, SparseMatrix<Id, bool>> paths;
-    for (auto& itineraryPair : m_itineraries) {
+    for (const auto& [itineraryId, itinerary] : m_itineraries) {
       // if (this->m_time == 0 && itineraryPair.second->path().size() == 0 &&
       //     paths.contains(itineraryPair.second->destination())) {
       //   itineraryPair.second->setPath(paths.at(itineraryPair.second->destination()));
@@ -509,10 +432,10 @@
       SparseMatrix<Id, bool> path{dimension, dimension};
       // cycle over the nodes
       for (Size i{0}; i < dimension; ++i) {
-        if (i == itineraryPair.second->destination()) {
+        if (i == itinerary->destination()) {
           continue;
         }
-        auto result{m_graph->shortestPath(i, itineraryPair.second->destination())};
+        auto result{m_graph->shortestPath(i, itinerary->destination())};
         if (!result.has_value()) {
           continue;
         }
@@ -529,11 +452,11 @@
           auto streetLength{streetResult.value()->length()};
           // TimePoint expectedTravelTime{
           //     streetLength};  // / street->maxSpeed()};  // TODO: change into input velocity
-          result = m_graph->shortestPath(node.first, itineraryPair.second->destination());
+          result = m_graph->shortestPath(node.first, itinerary->destination());
           if (result.has_value()) {
             // if the shortest path exists, save the distance
             distance = result.value().distance();
-          } else if (node.first != itineraryPair.second->destination()) {
+          } else if (node.first != itinerary->destination()) {
             // if the node is the destination, the distance is zero, otherwise the iteration is skipped
             continue;
           }
@@ -543,7 +466,7 @@
             path.insert(i, node.first, true);
           }
         }
-        itineraryPair.second->setPath(path);
+        itinerary->setPath(path);
         // paths.emplace(itineraryPair.second->destination(), path);
       }
     }
@@ -598,13 +521,8 @@
              is_numeric_v<Delay>)
   void Dynamics<Id, Size, Delay>::addAgent(const Agent<Id, Size, Delay>& agent) {
     if (this->m_agents.contains(agent.id())) {
-<<<<<<< HEAD
-      throw std::invalid_argument(buildLog("Agent " + std::to_string(agent.id()) +
-                           " already exists."));
-=======
       throw std::invalid_argument(
           buildLog("Agent " + std::to_string(agent.id()) + " already exists."));
->>>>>>> fd065397
     }
     this->m_agents.emplace(agent.id(), std::make_unique<Agent<Id, Size, Delay>>(agent));
   }
@@ -613,13 +531,8 @@
              is_numeric_v<Delay>)
   void Dynamics<Id, Size, Delay>::addAgent(std::unique_ptr<Agent<Id, Size, Delay>> agent) {
     if (this->m_agents.contains(agent->id())) {
-<<<<<<< HEAD
-      throw std::invalid_argument(buildLog("Agent " + std::to_string(agent->id()) +
-                           " already exists."));
-=======
       throw std::invalid_argument(
           buildLog("Agent " + std::to_string(agent->id()) + " already exists."));
->>>>>>> fd065397
     }
     this->m_agents.emplace(agent->id(), std::move(agent));
   }
@@ -672,12 +585,8 @@
              is_numeric_v<Delay>)
   void Dynamics<Id, Size, Delay>::addRandomAgents(Size nAgents, bool uniformly) {
     if (this->m_itineraries.empty()) {
-<<<<<<< HEAD
-      throw std::runtime_error(buildLog("It is not possible to add random agents without itineraries."));
-=======
       throw std::runtime_error(
           buildLog("It is not possible to add random agents without itineraries."));
->>>>>>> fd065397
     }
     std::uniform_int_distribution<Size> itineraryDist{
         0, static_cast<Size>(this->m_itineraries.size() - 1)};
@@ -720,13 +629,8 @@
   void Dynamics<Id, Size, Delay>::removeAgent(Size agentId) {
     auto agentIt{m_agents.find(agentId)};
     if (agentIt == m_agents.end()) {
-<<<<<<< HEAD
-      throw std::invalid_argument(buildLog("Agent " + std::to_string(agentId) +
-                           " not found."));
-=======
       throw std::invalid_argument(
           buildLog("Agent " + std::to_string(agentId) + " not found."));
->>>>>>> fd065397
     }
     m_agents.erase(agentId);
   }
