--- conflicted
+++ resolved
@@ -904,7 +904,6 @@
         ++n;
       }
     }
-<<<<<<< HEAD
     const auto& node = this->m_graph.nodeSet().at(street->nodePair().second);
     if (node->isIntersection()) {
       auto& intersection = dynamic_cast<Node<Id, Size>&>(*node);
@@ -923,15 +922,6 @@
           meanSpeed += agent->speed();
           ++n;
         }
-=======
-
-    for (const auto& [angle, agentId] :
-         this->m_graph.nodeSet().at(street->nodePair().second)->agents()) {
-      const auto& agent{this->m_agents.at(agentId)};
-      if (agent->streetId().has_value() && agent->streetId().value() == streetId) {
-        meanSpeed += agent->speed();
-        ++n;
->>>>>>> c32ec71d
       }
     }
     return meanSpeed / n;
