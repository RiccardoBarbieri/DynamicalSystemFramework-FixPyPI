--- conflicted
+++ resolved
@@ -7,12 +7,8 @@
 
 #pragma once
 
-<<<<<<< HEAD
 #include "Agent.hpp"
-#include "Node.hpp"
-=======
 #include "RoadJunction.hpp"
->>>>>>> 5cdcb526
 #include "../utility/queue.hpp"
 
 #include <memory>
