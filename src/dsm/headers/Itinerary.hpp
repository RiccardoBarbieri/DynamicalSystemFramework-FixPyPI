/// @file       /src/dsm/headers/Itinerary.hpp
/// @brief      Defines the Itinerary class.
///
/// @details    This file contains the definition of the Itinerary class.
///             The Itinerary class represents an itinerary in the network. It is templated
///             by the type of the itinerary's id, which must be an unsigned integral type.
///             An itinerary is defined by its id, its destination and the path to reach it.

#ifndef Itinerary_hpp
#define Itinerary_hpp

#include "SparseMatrix.hpp"

#include <concepts>
#include <utility>
#include <string>

namespace dsm {
  /// @brief The Itinerary class represents an itinerary in the network.
  /// @tparam Id The type of the itinerary's id. It must be an unsigned integral type.
  template <typename Id>
    requires(std::unsigned_integral<Id>)
  class Itinerary {
  private:
    Id m_id;
    SparseMatrix<Id, bool> m_path;
    Id m_destination;

  public:
    Itinerary() = delete;
    /// @brief Construct a new Itinerary object
    /// @param destination The itinerary's destination
    Itinerary(Id id, Id destination);
    /// @brief Construct a new Itinerary<Id>:: Itinerary object
    /// @param destination The itinerary's destination
    /// @param path An adjacency matrix made by a SparseMatrix representing the itinerary's path
    Itinerary(Id id, Id destination, SparseMatrix<Id, bool> path);

    /// @brief Set the itinerary's destination
    /// @param destination The itinerary's destination
    void setDestination(Id destination);
    /// @brief Set the itinerary's path
    /// @param path An adjacency matrix made by a SparseMatrix representing the itinerary's path
    /// @throw std::invalid_argument, if the itinerary's source or destination is not in the path's
    void setPath(SparseMatrix<Id, bool> path);

    /// @brief Get the itinerary's id
    /// @return Id, The itinerary's id
    Id id() const;
    /// @brief Get the itinerary's destination
    /// @return Id, The itinerary's destination
    Id destination() const;
    /// @brief Get the itinerary's path
    /// @return SparseMatrix<Id, bool>, An adjacency matrix made by a SparseMatrix representing the
    /// itinerary's path
    const SparseMatrix<Id, bool>& path() const;
  };

  template <typename Id>
    requires(std::unsigned_integral<Id>)
  Itinerary<Id>::Itinerary(Id id, Id destination)
      : m_id{id}, m_destination{destination} {}
  template <typename Id>
    requires(std::unsigned_integral<Id>)
  Itinerary<Id>::Itinerary(Id id, Id destination, SparseMatrix<Id, bool> path)
      : m_id{id}, m_path{std::move(path)}, m_destination{destination} {}

  template <typename Id>
    requires(std::unsigned_integral<Id>)
  void Itinerary<Id>::setDestination(Id destination) {
    m_destination = destination;
    this->m_path.clear();
  }
  template <typename Id>
    requires(std::unsigned_integral<Id>)
  void Itinerary<Id>::setPath(SparseMatrix<Id, bool> path) {
<<<<<<< HEAD
    if (path.getRowDim() != path.getColDim()){
      throw std::invalid_argument(buildLog("The path's row and column dimensions must be equal."));}
    if (path.getRowDim() < m_destination){
      throw std::invalid_argument(buildLog("The path's row and column dimensions must be greater than the itinerary's destination."));}
=======
    if (path.getRowDim() != path.getColDim()) {
      throw std::invalid_argument(
          buildLog("The path's row and column dimensions must be equal."));
    }
    if (path.getRowDim() < m_destination) {
      throw std::invalid_argument(
          buildLog("The path's row and column dimensions must be greater than the "
                   "itinerary's destination."));
    }
>>>>>>> af421ff1
    m_path = std::move(path);
  }

  template <typename Id>
    requires(std::unsigned_integral<Id>)
  Id Itinerary<Id>::id() const {
    return m_id;
  }
  template <typename Id>
    requires(std::unsigned_integral<Id>)
  Id Itinerary<Id>::destination() const {
    return m_destination;
  }
  template <typename Id>
    requires(std::unsigned_integral<Id>)
  const SparseMatrix<Id, bool>& Itinerary<Id>::path() const {
    return m_path;
  }

};  // namespace dsm

#endif<|MERGE_RESOLUTION|>--- conflicted
+++ resolved
@@ -74,12 +74,6 @@
   template <typename Id>
     requires(std::unsigned_integral<Id>)
   void Itinerary<Id>::setPath(SparseMatrix<Id, bool> path) {
-<<<<<<< HEAD
-    if (path.getRowDim() != path.getColDim()){
-      throw std::invalid_argument(buildLog("The path's row and column dimensions must be equal."));}
-    if (path.getRowDim() < m_destination){
-      throw std::invalid_argument(buildLog("The path's row and column dimensions must be greater than the itinerary's destination."));}
-=======
     if (path.getRowDim() != path.getColDim()) {
       throw std::invalid_argument(
           buildLog("The path's row and column dimensions must be equal."));
@@ -89,7 +83,6 @@
           buildLog("The path's row and column dimensions must be greater than the "
                    "itinerary's destination."));
     }
->>>>>>> af421ff1
     m_path = std::move(path);
   }
 
