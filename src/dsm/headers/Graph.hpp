/// @file       /src/dsm/headers/Graph.hpp
/// @brief      Defines the Graph class.
///
/// @details    This file contains the definition of the Graph class.
///             The Graph class represents a graph in the network. It is templated by the type
///             of the graph's id and the type of the graph's capacity.
///             The graph's id and capacity must be unsigned integral types.

#ifndef Graph_hpp
#define Graph_hpp

#include <algorithm>
#include <concepts>
#include <limits>
#include <memory>
#include <optional>
#include <ranges>
#include <unordered_map>
#include <unordered_set>
#include <queue>
#include <type_traits>
#include <utility>
#include <string>
#include <fstream>
#include <sstream>

#include "Node.hpp"
#include "SparseMatrix.hpp"
#include "Street.hpp"
#include "../utility/DijkstraResult.hpp"
#include "../utility/TypeTraits/is_node.hpp"
#include "../utility/TypeTraits/is_street.hpp"

namespace dsm {

  // Alias for shared pointers
  template <typename T>
  using shared = std::shared_ptr<T>;
  using std::make_shared;

  /// @brief The Graph class represents a graph in the network.
  /// @tparam Id, The type of the graph's id. It must be an unsigned integral type.
  /// @tparam Size, The type of the graph's capacity. It must be an unsigned integral type.
  template <typename Id, typename Size>
    requires std::unsigned_integral<Id> && std::unsigned_integral<Size>
  class Graph {
  private:
    std::unordered_map<Id, shared<Node<Id, Size>>> m_nodes;
    std::unordered_map<Id, shared<Street<Id, Size>>> m_streets;
    shared<SparseMatrix<Id, bool>> m_adjacency;
    std::unordered_map<Id, Id> m_nodeMapping;

  public:
    Graph();
    /// @brief Construct a new Graph object
    /// @param adj, An adjacency matrix made by a SparseMatrix representing the graph's adjacency matrix
    Graph(const SparseMatrix<Id, bool>& adj);
    /// @brief Construct a new Graph object
    /// @param streetSet, A map of streets representing the graph's streets
    Graph(const std::unordered_map<Id, shared<Street<Id, Size>>>& streetSet);

    /// @brief Build the graph's adjacency matrix
    void buildAdj();

    /// @brief Import the graph's adjacency matrix from a file.
    /// If the file is not of a supported format, it will read the file as a matrix with the first two elements being
    /// the number of rows and columns and the following elements being the matrix elements.
    /// @param fileName, The name of the file to import the adjacency matrix from.
    /// @param isAdj A boolean value indicating if the file contains the adjacency matrix or the distance matrix.
    /// @throws std::invalid_argument if the file is not found or invalid
    /// The matrix format is deduced from the file extension. Currently only .dsm files are supported.
    void importMatrix(const std::string& fileName, bool isAdj = true);
    /// @brief Import the graph's nodes from a file
    /// @param fileName The name of the file to import the nodes from.
    /// @throws std::invalid_argument if the file is not found, invalid or the format is not supported
    void importOSMNodes(const std::string& fileName);
    /// @brief Import the graph's streets from a file
    /// @param fileName The name of the file to import the streets from.
    /// @throws std::invalid_argument if the file is not found, invalid or the format is not supported
    void importOSMEdges(const std::string& fileName);

    /// @brief Add a node to the graph
    /// @param node, A std::shared_ptr to the node to add
    void addNode(shared<Node<Id, Size>> node);
    /// @brief Add a node to the graph
    /// @param node, A reference to the node to add
    void addNode(const Node<Id, Size>& node);

    template <typename... Tn>
      requires(is_node_v<std::remove_reference_t<Tn>> && ...)
    void addNodes(Tn&&... nodes);

    template <typename T1, typename... Tn>
      requires is_node_v<std::remove_reference_t<T1>> && (is_node_v<std::remove_reference_t<Tn>> && ...)
    void addNodes(T1&& node, Tn&&... nodes);

    /// @brief Add a street to the graph
    /// @param street, A std::shared_ptr to the street to add
    void addStreet(shared<Street<Id, Size>> street);
    /// @brief Add a street to the graph
    /// @param street, A reference to the street to add
    void addStreet(const Street<Id, Size>& street);

    template <typename T1>
      requires is_street_v<std::remove_reference_t<T1>>
    void addStreets(T1&& street);

    template <typename T1, typename... Tn>
      requires is_street_v<std::remove_reference_t<T1>> && (is_street_v<std::remove_reference_t<Tn>> && ...)
    void addStreets(T1&& street, Tn&&... streets);

    /// @brief Get the graph's adjacency matrix
    /// @return A std::shared_ptr to the graph's adjacency matrix
    shared<SparseMatrix<Id, bool>> adjMatrix() const;
    /// @brief Get the graph's node map
    /// @return A std::unordered_map containing the graph's nodes
    std::unordered_map<Id, shared<Node<Id, Size>>> nodeSet() const;
    /// @brief Get the graph's street map
    /// @return A std::unordered_map containing the graph's streets
    std::unordered_map<Id, shared<Street<Id, Size>>> streetSet() const;
    /// @brief Get a street from the graph
    /// @param source The source node
    /// @param destination The destination node
    /// @return A std::optional containing a std::shared_ptr to the street if it exists, otherwise
    /// std::nullopt
<<<<<<< HEAD
    std::optional<shared<Street<Id, Size>>> street(Id source, Id destination) const;
=======
    std::optional<shared<Street<Id, Size>>> street(Id source, Id destination);
>>>>>>> 6f6b9d42

    /// @brief Get the shortest path between two nodes using dijkstra algorithm
    /// @param source, The source node
    /// @param destination, The destination node
    /// @return A DijkstraResult object containing the path and the distance
    std::optional<DijkstraResult<Id>> shortestPath(const Node<Id, Size>& source,
                                                   const Node<Id, Size>& destination) const;
    /// @brief Get the shortest path between two nodes using dijkstra algorithm
    /// @param source, The source node id
    /// @param destination, The destination node id
    /// @return A DijkstraResult object containing the path and the distance
    std::optional<DijkstraResult<Id>> shortestPath(Id source, Id destination) const;
  };

  template <typename Id, typename Size>
    requires(std::unsigned_integral<Id> && std::unsigned_integral<Size>)
  Graph<Id, Size>::Graph() : m_adjacency{make_shared<SparseMatrix<Id, bool>>()} {}

  template <typename Id, typename Size>
    requires(std::unsigned_integral<Id> && std::unsigned_integral<Size>)
  Graph<Id, Size>::Graph(const SparseMatrix<Id, bool>& adj)
      : m_adjacency{make_shared<SparseMatrix<Id, bool>>(adj)} {
    std::ranges::for_each(std::views::iota(0, (int)adj.getColDim()), [this](auto i) -> void {
      m_nodes.insert(std::make_pair(i, make_shared<Node<Id, Size>>(i)));
    });

    std::ranges::for_each(std::views::iota(0, (int)adj.size()), [this, adj](auto i) -> void {
      this->m_streets.insert(std::make_pair(
          i, make_shared<Street<Id, Size>>(i, std::make_pair(i / adj.getColDim(), i % adj.getColDim()))));
    });
  }

  template <typename Id, typename Size>
    requires(std::unsigned_integral<Id> && std::unsigned_integral<Size>)
  Graph<Id, Size>::Graph(const std::unordered_map<Id, shared<Street<Id, Size>>>& streetSet)
      : m_adjacency{make_shared<SparseMatrix<Id, bool>>()} {
    for (const auto& street : streetSet) {
      m_streets.insert(std::make_pair(street->id(), street));

      Id node1 = street->nodePair().first;
      Id node2 = street->nodePair().second;
      m_nodes.insert(node1, make_shared<Node<Id, Size>>(node1));
      m_nodes.insert(node2, make_shared<Node<Id, Size>>(node2));
    }

    buildAdj();
  }

  template <typename Id, typename Size>
    requires(std::unsigned_integral<Id> && std::unsigned_integral<Size>)
  void Graph<Id, Size>::buildAdj() {
    // find max values in streets node pairs
    const size_t maxNode{m_nodes.size()};
    m_adjacency->reshape(maxNode, maxNode);
    for (const auto& street : m_streets) {
      m_adjacency->insert(street.second->nodePair().first, street.second->nodePair().second, true);
    }
  }

  template <typename Id, typename Size>
    requires(std::unsigned_integral<Id> && std::unsigned_integral<Size>)
  void Graph<Id, Size>::importMatrix(const std::string& fileName, bool isAdj) {
    // check the file extension
    std::string fileExt = fileName.substr(fileName.find_last_of(".") + 1);
    if (fileExt == "dsm") {
      std::ifstream file{fileName};
      if (!file.is_open()) {
        std::string errorMsg{"Error at line " + std::to_string(__LINE__) + " in file " + __FILE__ + ": " +
                             "File not found"};
        throw std::invalid_argument(errorMsg);
      }
      Id rows, cols;
      file >> rows >> cols;
      if (rows != cols) {
        std::string errorMsg{"Error at line " + std::to_string(__LINE__) + " in file " + __FILE__ + ": " +
                             "Adjacency matrix must be square"};
        throw std::invalid_argument(errorMsg);
      }
      m_adjacency = make_shared<SparseMatrix<Id, bool>>(rows, cols);
      // each line has (should have) 3 elements
      while (!file.eof()) {
        Id index;
        bool val;
        file >> index >> val;
        m_adjacency->insert(index, val);
        const Id node1{static_cast<Id>(index / rows)};
        const Id node2{static_cast<Id>(index % cols)};
        m_nodes.insert_or_assign(node1, make_shared<Node<Id, Size>>(node1));
        m_nodes.insert_or_assign(node2, make_shared<Node<Id, Size>>(node2));
        m_streets.emplace(index, make_shared<Street<Id, Size>>(index, std::make_pair(node1, node2)));
        if (!isAdj) {
          m_streets[index]->setLength(val);
        }
      }
    } else {
      // default case: read the file as a matrix with the first two elements being the number of rows and columns and
      // the following elements being the matrix elements
      std::ifstream file{fileName};
      if (!file.is_open()) {
        std::string errorMsg{"Error at line " + std::to_string(__LINE__) + " in file " + __FILE__ + ": " +
                             "File not found"};
        throw std::invalid_argument(errorMsg);
      }
      Id rows, cols;
      file >> rows >> cols;
      if (rows != cols) {
        std::string errorMsg{"Error at line " + std::to_string(__LINE__) + " in file " + __FILE__ + ": " +
                             "Adjacency matrix must be square"};
        throw std::invalid_argument(errorMsg);
      }
      m_adjacency = make_shared<SparseMatrix<Id, bool>>(rows, cols);
      Id index{0};
      while (!file.eof()) {
        double value;
        file >> value;
        if (value < 0) {
          std::string errorMsg{"Error at line " + std::to_string(__LINE__) + " in file " + __FILE__ + ": " +
                               "Adjacency matrix elements must be positive"};
          throw std::invalid_argument(errorMsg);
        }
        if (value > 0) {
          m_adjacency->insert(index, true);
          const Id node1{static_cast<Id>(index / rows)};
          const Id node2{static_cast<Id>(index % cols)};
          m_nodes.insert_or_assign(node1, make_shared<Node<Id, Size>>(node1));
          m_nodes.insert_or_assign(node2, make_shared<Node<Id, Size>>(node2));
          m_streets.emplace(index,
                                     make_shared<Street<Id, Size>>(index, std::make_pair(node1, node2)));
          if (!isAdj) {
            m_streets[index]->setLength(value);
          }
        }
        ++index;
      }
    }
  }

  template <typename Id, typename Size>
    requires(std::unsigned_integral<Id> && std::unsigned_integral<Size>)
  void Graph<Id, Size>::importOSMNodes(const std::string& fileName) {
    std::string fileExt = fileName.substr(fileName.find_last_of(".") + 1);
    if (fileExt == "csv") {
      std::ifstream file{fileName};
      if (!file.is_open()) {
        std::string errrorMsg{"Error at line " + std::to_string(__LINE__) + " in file " + __FILE__ + ": " +
                              "File not found"};
        throw std::invalid_argument(errrorMsg);
      }
      std::string line;
      std::getline(file, line);  // skip first line
      Id nodeIndex{0};
      while (!file.eof()) {
        std::getline(file, line);
        if (line.empty()) {
          continue;
        }
        std::istringstream iss{line};
        std::string id, lat, lon, highway;
        // osmid;x;y;highway
        std::getline(iss, id, ';');
        std::getline(iss, lat, ';');
        std::getline(iss, lon, ';');
        std::getline(iss, highway, ';');
        Id nodeId{static_cast<Id>(std::stoul(id))};
        m_nodes.insert_or_assign(
            nodeIndex,
            make_shared<Node<Id, Size>>(nodeIndex, std::make_pair(std::stod(lat), std::stod(lon))));
        m_nodeMapping.emplace(std::make_pair(nodeId, nodeIndex));
        ++nodeIndex;
      }
    } else {
      std::string errrorMsg{"Error at line " + std::to_string(__LINE__) + " in file " + __FILE__ + ": " +
                            "File extension not supported"};
      throw std::invalid_argument(errrorMsg);
    }
  }

  template <typename Id, typename Size>
    requires(std::unsigned_integral<Id> && std::unsigned_integral<Size>)
  void Graph<Id, Size>::importOSMEdges(const std::string& fileName) {
    std::string fileExt = fileName.substr(fileName.find_last_of(".") + 1);
    if (fileExt == "csv") {
      std::ifstream file{fileName};
      if (!file.is_open()) {
        std::string errrorMsg{"Error at line " + std::to_string(__LINE__) + " in file " + __FILE__ + ": " +
                              "File not found"};
        throw std::invalid_argument(errrorMsg);
      }
      std::string line;
      std::getline(file, line);  // skip first line
      while (!file.eof()) {
        std::getline(file, line);
        if (line.empty()) {
          continue;
        }
        std::istringstream iss{line};
        std::string sourceId, targetId, length, oneway, highway, maxspeed, bridge;
        // u;v;length;oneway;highway;maxspeed;bridge
        std::getline(iss, sourceId, ';');
        std::getline(iss, targetId, ';');
        std::getline(iss, length, ';');
        std::getline(iss, oneway, ';');
        std::getline(iss, highway, ';');
        std::getline(iss, maxspeed, ';');
        std::getline(iss, bridge, ';');
        try {
          std::stod(maxspeed);
        } catch (const std::invalid_argument& e) {
          maxspeed = "30";
        }
        Id streetId = std::stoul(sourceId) + std::stoul(targetId) * m_nodes.size();
        m_streets.insert_or_assign(
            streetId,
            make_shared<Street<Id, Size>>(
                streetId,
                1,
                std::stod(maxspeed),
                std::stod(length),
                std::make_pair(m_nodeMapping[std::stoul(sourceId)], m_nodeMapping[std::stoul(targetId)])));
      }
    } else {
      std::string errrorMsg{"Error at line " + std::to_string(__LINE__) + " in file " + __FILE__ + ": " +
                            "File extension not supported"};
      throw std::invalid_argument(errrorMsg);
    }
  }

  template <typename Id, typename Size>
    requires(std::unsigned_integral<Id> && std::unsigned_integral<Size>)
  void Graph<Id, Size>::addNode(shared<Node<Id, Size>> node) {
    m_nodes.insert(std::make_pair(node->id(), node));
  }

  template <typename Id, typename Size>
    requires(std::unsigned_integral<Id> && std::unsigned_integral<Size>)
  void Graph<Id, Size>::addNode(const Node<Id, Size>& node) {
    m_nodes.insert(std::make_pair(node.id(), make_shared<Node<Id, Size>>(node)));
  }

  template <typename Id, typename Size>
    requires(std::unsigned_integral<Id> && std::unsigned_integral<Size>)
  template <typename... Tn>
    requires(is_node_v<std::remove_reference_t<Tn>> && ...)
  void Graph<Id, Size>::addNodes(Tn&&... nodes) {}

  template <typename Id, typename Size>
    requires(std::unsigned_integral<Id> && std::unsigned_integral<Size>)
  template <typename T1, typename... Tn>
    requires is_node_v<std::remove_reference_t<T1>> && (is_node_v<std::remove_reference_t<Tn>> && ...)
  void Graph<Id, Size>::addNodes(T1&& node, Tn&&... nodes) {
    addNode(std::forward<T1>(node));
    addNodes(std::forward<Tn>(nodes)...);
  }

  template <typename Id, typename Size>
    requires(std::unsigned_integral<Id> && std::unsigned_integral<Size>)
  void Graph<Id, Size>::addStreet(shared<Street<Id, Size>> street) {
    // insert street
    m_streets.insert(std::make_pair(street->id(), street));
    // insert nodes
    const Id node1{street.nodePair().first};
    const Id node2{street.nodePair().second};
    m_nodes.insert_or_assign(node1);
    m_nodes.insert_or_assign(node2);
  }

  template <typename Id, typename Size>
    requires(std::unsigned_integral<Id> && std::unsigned_integral<Size>)
  void Graph<Id, Size>::addStreet(const Street<Id, Size>& street) {
    // insert street
    m_streets.insert(std::make_pair(street.id(), make_shared<Street<Id, Size>>(street)));
    // insert nodes
    const Id node1{street.nodePair().first};
    const Id node2{street.nodePair().second};
    m_nodes.insert_or_assign(node1, make_shared<Node<Id, Size>>(node1));
    m_nodes.insert_or_assign(node2, make_shared<Node<Id, Size>>(node2));
  }

  template <typename Id, typename Size>
    requires(std::unsigned_integral<Id> && std::unsigned_integral<Size>)
  template <typename T1>
    requires is_street_v<std::remove_reference_t<T1>>
  void Graph<Id, Size>::addStreets(T1&& street) {
    // insert street
    m_streets.insert(std::make_pair(street.id(), make_shared<Street<Id, Size>>(street)));
    // insert nodes
    const Id node1{street.nodePair().first};
    const Id node2{street.nodePair().second};
    m_nodes.insert_or_assign(node1, make_shared<Node<Id, Size>>(node1));
    m_nodes.insert_or_assign(node2, make_shared<Node<Id, Size>>(node2));
  }

  template <typename Id, typename Size>
    requires(std::unsigned_integral<Id> && std::unsigned_integral<Size>)
  template <typename T1, typename... Tn>
    requires is_street_v<std::remove_reference_t<T1>> && (is_street_v<std::remove_reference_t<Tn>> && ...)
  void Graph<Id, Size>::addStreets(T1&& street, Tn&&... streets) {
    addStreet(std::forward<T1>(street));
    addStreets(std::forward<Tn>(streets)...);
  }

  template <typename Id, typename Size>
    requires(std::unsigned_integral<Id> && std::unsigned_integral<Size>)
  shared<SparseMatrix<Id, bool>> Graph<Id, Size>::adjMatrix() const {
    return m_adjacency;
  }

  template <typename Id, typename Size>
    requires(std::unsigned_integral<Id> && std::unsigned_integral<Size>)
  std::unordered_map<Id, shared<Node<Id, Size>>> Graph<Id, Size>::nodeSet() const {
    return m_nodes;
  }

  template <typename Id, typename Size>
    requires(std::unsigned_integral<Id> && std::unsigned_integral<Size>)
  std::unordered_map<Id, shared<Street<Id, Size>>> Graph<Id, Size>::streetSet() const {
    return m_streets;
  }

  template <typename Id, typename Size>
    requires(std::unsigned_integral<Id> && std::unsigned_integral<Size>)
<<<<<<< HEAD
  std::optional<shared<Street<Id, Size>>> Graph<Id, Size>::street(Id source, Id destination) const {
=======
  std::optional<shared<Street<Id, Size>>> Graph<Id, Size>::street(Id source, Id destination) {
>>>>>>> 6f6b9d42
    auto streetIt =
        std::find_if(m_streets.begin(), m_streets.end(), [source, destination](const auto& street) -> bool {
          return street.second->nodePair().first == source &&
                 street.second->nodePair().second == destination;
        });
    if (streetIt == m_streets.end()) {
      return std::nullopt;
    }
    return streetIt->second;
  }

  template <typename Id, typename Size>
    requires(std::unsigned_integral<Id> && std::unsigned_integral<Size>)
  std::optional<DijkstraResult<Id>> Graph<Id, Size>::shortestPath(const Node<Id, Size>& source,
                                                                  const Node<Id, Size>& destination) const {
    return this->shortestPath(source.id(), destination.id());
  }

  template <typename Id, typename Size>
    requires(std::unsigned_integral<Id> && std::unsigned_integral<Size>)
  std::optional<DijkstraResult<Id>> Graph<Id, Size>::shortestPath(Id source, Id destination) const {
	const Id sourceId{source};

    std::unordered_map<Id, shared<Node<Id, Size>>> unvisitedNodes{m_nodes};
    if (!unvisitedNodes.contains(source)) {
      return std::nullopt;
    }
    if (!unvisitedNodes.contains(destination)) {
      return std::nullopt;
    }

    const size_t n_nodes{m_nodes.size()};
    auto adj{*m_adjacency};

    std::unordered_set<Id> visitedNodes;
    std::vector<std::pair<Id, double>> dist(n_nodes);
    std::for_each(dist.begin(), dist.end(), [count = 0](auto& element) mutable -> void {
      element.first = count;
      element.second = std::numeric_limits<double>::max();
      ++count;
    });
    dist[source] = std::make_pair(source, 0.);

    std::vector<std::pair<Id, double>> prev(n_nodes);
	std::for_each(prev.begin(), prev.end(), [](auto& pair) -> void {
		  pair.first = std::numeric_limits<Id>::max();
		  pair.second = std::numeric_limits<double>::max();
		});
    prev[source].second = 0.;

    while (unvisitedNodes.size() != 0) {
      source = std::min_element(unvisitedNodes.begin(),
                                unvisitedNodes.end(),
                                [&dist](const auto& a, const auto& b) -> bool {
                                  return dist[a.first].second < dist[b.first].second;
                                })
                   ->first;
      unvisitedNodes.erase(source);
      visitedNodes.insert(source);

      const auto& neighbors{adj.getRow(source)};
      for (const auto& neighbour : neighbors) {
        // if the node has already been visited, skip it
        if (visitedNodes.find(neighbour.first) != visitedNodes.end()) {
          continue;
        }
        
        double streetLength = this->street(source, neighbour.first).value()->length();
        // if current path is shorter than the previous one, update the distance
        if (streetLength + dist[source].second < dist[neighbour.first].second) {
          dist[neighbour.first].second = streetLength + dist[source].second;
          prev[neighbour.first] = std::make_pair(source, dist[neighbour.first].second);
        }
      }

      adj.emptyColumn(source);
    }

    std::vector<Id> path{destination};
    Id previous{destination};
    while (true) {
      previous = prev[previous].first;
      if (previous == std::numeric_limits<Id>::max()) {
        return std::nullopt;
      }
      path.push_back(previous);
	  if (previous == sourceId) {
		break;
	  }
    }

    std::reverse(path.begin(), path.end());
    return DijkstraResult<Id>(path, prev[destination].second);
  }
};  // namespace dsm

#endif<|MERGE_RESOLUTION|>--- conflicted
+++ resolved
@@ -1,3 +1,4 @@
+/// @file       /src/dsm/headers/Graph.hpp
 /// @file       /src/dsm/headers/Graph.hpp
 /// @brief      Defines the Graph class.
 ///
@@ -123,11 +124,7 @@
     /// @param destination The destination node
     /// @return A std::optional containing a std::shared_ptr to the street if it exists, otherwise
     /// std::nullopt
-<<<<<<< HEAD
     std::optional<shared<Street<Id, Size>>> street(Id source, Id destination) const;
-=======
-    std::optional<shared<Street<Id, Size>>> street(Id source, Id destination);
->>>>>>> 6f6b9d42
 
     /// @brief Get the shortest path between two nodes using dijkstra algorithm
     /// @param source, The source node
@@ -449,11 +446,7 @@
 
   template <typename Id, typename Size>
     requires(std::unsigned_integral<Id> && std::unsigned_integral<Size>)
-<<<<<<< HEAD
   std::optional<shared<Street<Id, Size>>> Graph<Id, Size>::street(Id source, Id destination) const {
-=======
-  std::optional<shared<Street<Id, Size>>> Graph<Id, Size>::street(Id source, Id destination) {
->>>>>>> 6f6b9d42
     auto streetIt =
         std::find_if(m_streets.begin(), m_streets.end(), [source, destination](const auto& street) -> bool {
           return street.second->nodePair().first == source &&
