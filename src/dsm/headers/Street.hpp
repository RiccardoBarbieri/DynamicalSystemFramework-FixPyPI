--- conflicted
+++ resolved
@@ -68,14 +68,9 @@
            std::string name = std::string(),
            std::vector<std::pair<double, double>> geometry = {},
            std::optional<int> capacity = std::nullopt,
-<<<<<<< HEAD
-           int transportCapacity = 1);
+           double transportCapacity = 1.);
     Street(Street&&) = default;
     Street(Street const&) = delete;
-=======
-           double transportCapacity = 1.);
-    virtual ~Street() = default;
->>>>>>> 6b1cbc8d
 
     /// @brief Set the street's queue
     /// @param queue The street's queue
