/// @file       /src/dsm/headers/Street.hpp
/// @brief      Defines the Street class.
///
/// @details    This file contains the definition of the Street class.
///             The Street class represents a street in the network. It is templated by the
///             type of the street's id and the type of the street's capacity.
///             The street's id and capacity must be unsigned integral types.

#ifndef Street_hpp
#define Street_hpp

#include <optional>
#include <queue>
#include <type_traits>
#include <utility>
#include <stdexcept>
#include <string>

#include "Agent.hpp"
#include "Node.hpp"
#include "../utility/TypeTraits/is_numeric.hpp"
#include "../utility/queue.hpp"

namespace dsm {
  /// @brief The Street class represents a street in the network.
  /// @tparam Id, The type of the street's id. It must be an unsigned integral type.
  /// @tparam Size, The type of the street's capacity. It must be an unsigned integral type.
  template <typename Id, typename Size>
    requires std::unsigned_integral<Id> && std::unsigned_integral<Size>
  class Street {
  private:
    dsm::queue<Size> m_queue;
    std::pair<Id, Id> m_nodePair;
    double m_len;
    double m_maxSpeed;
    Id m_id;
    Size m_capacity;
    Size m_transportCapacity;

  public:
    Street() = delete;
    /// @brief Construct a new Street object
    /// @param id The street's id
    /// @param nodePair The street's node pair
    Street(Id id, std::pair<Id, Id> nodePair);
    /// @brief Construct a new Street object
    /// @details The default capacity is 1, the default length is 1, and the default speed limit is
    ///          50 km/h, i.e. 13.8888888889 m/s.
    /// @param id The street's id
    /// @param capacity The street's capacity
    /// @param len The street's length
    /// @param nodePair The street's node pair
    Street(Id id, Size capacity, double len, std::pair<Id, Id> nodePair);
    /// @brief Construct a new Street object
    /// @details The default speed limit is 50 km/h, i.e. 13.8888888889 m/s.
    /// @param id The street's id
    /// @param capacity The street's capacity
    /// @param len The street's length
    /// @param maxSpeed The street's speed limit
    /// @param nodePair The street's node pair
    Street(Id id, Size capacity, double len, double maxSpeed, std::pair<Id, Id> nodePair);

    /// @brief Set the street's id
    /// @param id The street's id
    void setId(Id id);
    /// @brief Set the street's capacity
    /// @param capacity The street's capacity
    void setCapacity(Size capacity);
    /// @brief Set the street's transport capacity
    /// @details The transport capacity is the maximum number of agents that can traverse the street
    ///          in a time step.
    /// @param capacity The street's transport capacity
    void setTransportCapacity(Size capacity);
    /// @brief Set the street's length
    /// @param len The street's length
    /// @throw std::invalid_argument, If the length is negative
    void setLength(double len);
    /// @brief Set the street's queue
    /// @param queue The street's queue
    void setQueue(dsm::queue<Size> queue);
    /// @brief Set the street's node pair
    /// @param node1 The source node of the street
    /// @param node2 The destination node of the street
    void setNodePair(Id node1, Id node2);
    /// @brief Set the street's node pair
    /// @param node1 The source node of the street
    /// @param node2 The destination node of the street
    void setNodePair(const Node<Id, Size>& node1, const Node<Id, Size>& node2);
    /// @brief Set the street's node pair
    /// @param pair The street's node pair
    void setNodePair(std::pair<Id, Id> pair);
    /// @brief Set the street's speed limit
    /// @param speed The street's speed limit
    /// @throw std::invalid_argument, If the speed is negative
    void setMaxSpeed(double speed);

    /// @brief Get the street's id
    /// @return Id, The street's id
    Id id() const;
    /// @brief Get the street's capacity
    /// @return Size, The street's capacity
    Size capacity() const;
    /// @brief Get the street's transport capacity
    /// @details The transport capacity is the maximum number of agents that can traverse the street
    ///          in a time step.
    /// @return Size, The street's transport capacity
    Size transportCapacity() const;
    /// @brief Get the street's length
    /// @return double, The street's length
    double length() const;
    /// @brief Get the street's queue
    /// @return dsm::queue<Size>, The street's queue
    const dsm::queue<Size>& queue() const;
    /// @brief Get the street's node pair
    /// @return std::pair<Id, Id>, The street's node pair
    const std::pair<Id, Id>& nodePair() const;
    /// @brief Get the street's density
    /// @return double, The street's density
    double density() const;
    /// @brief Get the street's speed limit
    /// @return double, The street's speed limit
    double maxSpeed() const;
    /// @brief Add an agent to the street's queue
    /// @param agentId The id of the agent to add to the street's queue
    void enqueue(Id agentId);
    /// @brief Remove an agent from the street's queue
    std::optional<Id> dequeue();
  };

  template <typename Id, typename Size>
    requires std::unsigned_integral<Id> && std::unsigned_integral<Size>
  Street<Id, Size>::Street(Id index, std::pair<Id, Id> pair)
<<<<<<< HEAD
      : m_nodePair{std::move(pair)}, m_maxSpeed{30.}, m_id{index}, m_capacity{1} {}
=======
      : m_nodePair{std::move(pair)},
        m_len{1.},
        m_maxSpeed{13.8888888889},
        m_id{index},
        m_capacity{1},
        m_transportCapacity{std::numeric_limits<Size>::max()} {}
>>>>>>> 972723ff

  template <typename Id, typename Size>
    requires std::unsigned_integral<Id> && std::unsigned_integral<Size>
  Street<Id, Size>::Street(Id id, Size capacity, double len, std::pair<Id, Id> nodePair)
      : m_nodePair{std::move(nodePair)},
        m_len{len},
        m_maxSpeed{13.8888888889},
        m_id{id},
<<<<<<< HEAD
        m_capacity{capacity} {}

  template <typename Id, typename Size>
    requires(std::unsigned_integral<Id> && std::unsigned_integral<Size>)
  Street<Id, Size>::Street(Id id, Size capacity, double len, double maxSpeed, std::pair<Id, Id> nodePair)
      : m_nodePair{std::move(nodePair)}, m_len{len}, m_id{id}, m_capacity{capacity} {
=======
        m_capacity{capacity},
        m_transportCapacity{std::numeric_limits<Size>::max()} {}

  template <typename Id, typename Size>
    requires std::unsigned_integral<Id> && std::unsigned_integral<Size>
  Street<Id, Size>::Street(
      Id id, Size capacity, double len, double maxSpeed, std::pair<Id, Id> nodePair)
      : m_nodePair{std::move(nodePair)},
        m_len{len},
        m_id{id},
        m_capacity{capacity},
        m_transportCapacity{std::numeric_limits<Size>::max()} {
>>>>>>> 972723ff
    this->setMaxSpeed(maxSpeed);
  }

  template <typename Id, typename Size>
    requires std::unsigned_integral<Id> && std::unsigned_integral<Size>
  void Street<Id, Size>::setId(Id id) {
    m_id = id;
  }
  template <typename Id, typename Size>
    requires std::unsigned_integral<Id> && std::unsigned_integral<Size>
  void Street<Id, Size>::setCapacity(Size capacity) {
    m_capacity = capacity;
  }
  template <typename Id, typename Size>
    requires std::unsigned_integral<Id> && std::unsigned_integral<Size>
  void Street<Id, Size>::setTransportCapacity(Size capacity) {
    m_transportCapacity = capacity;
  }
  template <typename Id, typename Size>
    requires std::unsigned_integral<Id> && std::unsigned_integral<Size>
  void Street<Id, Size>::setLength(double len) {
    if (len < 0.) {
      std::string errorMsg{"Error at line " + std::to_string(__LINE__) + " in file " +
                           __FILE__ + ": " +
                           "The length of a street cannot be negative."};
      throw std::invalid_argument(errorMsg);
    }
    m_len = len;
  }
  template <typename Id, typename Size>
    requires std::unsigned_integral<Id> && std::unsigned_integral<Size>
  void Street<Id, Size>::setQueue(dsm::queue<Size> queue) {
    m_queue = std::move(queue);
  }
  template <typename Id, typename Size>
    requires std::unsigned_integral<Id> && std::unsigned_integral<Size>
  void Street<Id, Size>::setNodePair(Id node1, Id node2) {
    m_nodePair = std::make_pair(node1, node2);
  }
  template <typename Id, typename Size>
    requires std::unsigned_integral<Id> && std::unsigned_integral<Size>
  void Street<Id, Size>::setNodePair(const Node<Id, Size>& node1,
                                     const Node<Id, Size>& node2) {
    m_nodePair = std::make_pair(node1.id(), node2.id());
  }
  template <typename Id, typename Size>
    requires std::unsigned_integral<Id> && std::unsigned_integral<Size>
  void Street<Id, Size>::setNodePair(std::pair<Id, Id> pair) {
    m_nodePair = std::move(pair);
  }
  template <typename Id, typename Size>
    requires std::unsigned_integral<Id> && std::unsigned_integral<Size>
  void Street<Id, Size>::setMaxSpeed(double speed) {
    if (speed < 0.) {
      std::string errorMsg{"Error at line " + std::to_string(__LINE__) + " in file " +
                           __FILE__ + ": " +
                           "The maximum speed of a street cannot be negative."};
      throw std::invalid_argument(errorMsg);
    }
    m_maxSpeed = speed;
  }

  template <typename Id, typename Size>
    requires std::unsigned_integral<Id> && std::unsigned_integral<Size>
  Id Street<Id, Size>::id() const {
    return m_id;
  }
  template <typename Id, typename Size>
<<<<<<< HEAD
    requires(std::unsigned_integral<Id> && std::unsigned_integral<Size>)
=======
    requires std::unsigned_integral<Id> && std::unsigned_integral<Size>
>>>>>>> 972723ff
  Size Street<Id, Size>::capacity() const {
    return m_capacity;
  }
  template <typename Id, typename Size>
    requires std::unsigned_integral<Id> && std::unsigned_integral<Size>
  Size Street<Id, Size>::transportCapacity() const {
    return m_transportCapacity;
  }
  template <typename Id, typename Size>
    requires std::unsigned_integral<Id> && std::unsigned_integral<Size>
  double Street<Id, Size>::length() const {
    return m_len;
  }
  template <typename Id, typename Size>
    requires std::unsigned_integral<Id> && std::unsigned_integral<Size>
  const dsm::queue<Size>& Street<Id, Size>::queue() const {
    return m_queue;
  }
  template <typename Id, typename Size>
    requires std::unsigned_integral<Id> && std::unsigned_integral<Size>
  const std::pair<Id, Id>& Street<Id, Size>::nodePair() const {
    return m_nodePair;
  }
  template <typename Id, typename Size>
    requires std::unsigned_integral<Id> && std::unsigned_integral<Size>
  double Street<Id, Size>::density() const {
    return static_cast<double>(m_queue.size()) / m_capacity;
  }
  template <typename Id, typename Size>
    requires std::unsigned_integral<Id> && std::unsigned_integral<Size>
  double Street<Id, Size>::maxSpeed() const {
    return m_maxSpeed;
  }

  template <typename Id, typename Size>
<<<<<<< HEAD
    requires(std::unsigned_integral<Id> && std::unsigned_integral<Size>)
  void Street<Id, Size>::enqueue(Id agentId) {
    if (m_queue.size() == m_capacity) {
      std::string errorMsg{"Error at line " + std::to_string(__LINE__) + " in file " + __FILE__ + ": " +
                           "The street's queue is full."};
=======
    requires std::unsigned_integral<Id> && std::unsigned_integral<Size>
  void Street<Id, Size>::enqueue(Id agentId) {
    if (m_queue.size() == m_capacity) {
      std::string errorMsg{"Error at line " + std::to_string(__LINE__) + " in file " +
                           __FILE__ + ": " + "The street's queue is full."};
>>>>>>> 972723ff
      throw std::runtime_error(errorMsg);
    }
    m_queue.push(agentId);
  }
  template <typename Id, typename Size>
    requires std::unsigned_integral<Id> && std::unsigned_integral<Size>
  std::optional<Id> Street<Id, Size>::dequeue() {
<<<<<<< HEAD
    if(m_queue.empty()) {
=======
    if (m_queue.empty()) {
>>>>>>> 972723ff
      return std::nullopt;
    }
    Id id = m_queue.front();
    m_queue.pop();
    return id;
  }

};  // namespace dsm

#endif<|MERGE_RESOLUTION|>--- conflicted
+++ resolved
@@ -130,16 +130,12 @@
   template <typename Id, typename Size>
     requires std::unsigned_integral<Id> && std::unsigned_integral<Size>
   Street<Id, Size>::Street(Id index, std::pair<Id, Id> pair)
-<<<<<<< HEAD
-      : m_nodePair{std::move(pair)}, m_maxSpeed{30.}, m_id{index}, m_capacity{1} {}
-=======
       : m_nodePair{std::move(pair)},
         m_len{1.},
         m_maxSpeed{13.8888888889},
         m_id{index},
         m_capacity{1},
         m_transportCapacity{std::numeric_limits<Size>::max()} {}
->>>>>>> 972723ff
 
   template <typename Id, typename Size>
     requires std::unsigned_integral<Id> && std::unsigned_integral<Size>
@@ -148,14 +144,6 @@
         m_len{len},
         m_maxSpeed{13.8888888889},
         m_id{id},
-<<<<<<< HEAD
-        m_capacity{capacity} {}
-
-  template <typename Id, typename Size>
-    requires(std::unsigned_integral<Id> && std::unsigned_integral<Size>)
-  Street<Id, Size>::Street(Id id, Size capacity, double len, double maxSpeed, std::pair<Id, Id> nodePair)
-      : m_nodePair{std::move(nodePair)}, m_len{len}, m_id{id}, m_capacity{capacity} {
-=======
         m_capacity{capacity},
         m_transportCapacity{std::numeric_limits<Size>::max()} {}
 
@@ -168,7 +156,6 @@
         m_id{id},
         m_capacity{capacity},
         m_transportCapacity{std::numeric_limits<Size>::max()} {
->>>>>>> 972723ff
     this->setMaxSpeed(maxSpeed);
   }
 
@@ -237,11 +224,7 @@
     return m_id;
   }
   template <typename Id, typename Size>
-<<<<<<< HEAD
-    requires(std::unsigned_integral<Id> && std::unsigned_integral<Size>)
-=======
-    requires std::unsigned_integral<Id> && std::unsigned_integral<Size>
->>>>>>> 972723ff
+    requires std::unsigned_integral<Id> && std::unsigned_integral<Size>
   Size Street<Id, Size>::capacity() const {
     return m_capacity;
   }
@@ -277,19 +260,11 @@
   }
 
   template <typename Id, typename Size>
-<<<<<<< HEAD
-    requires(std::unsigned_integral<Id> && std::unsigned_integral<Size>)
-  void Street<Id, Size>::enqueue(Id agentId) {
-    if (m_queue.size() == m_capacity) {
-      std::string errorMsg{"Error at line " + std::to_string(__LINE__) + " in file " + __FILE__ + ": " +
-                           "The street's queue is full."};
-=======
     requires std::unsigned_integral<Id> && std::unsigned_integral<Size>
   void Street<Id, Size>::enqueue(Id agentId) {
     if (m_queue.size() == m_capacity) {
       std::string errorMsg{"Error at line " + std::to_string(__LINE__) + " in file " +
                            __FILE__ + ": " + "The street's queue is full."};
->>>>>>> 972723ff
       throw std::runtime_error(errorMsg);
     }
     m_queue.push(agentId);
@@ -297,11 +272,7 @@
   template <typename Id, typename Size>
     requires std::unsigned_integral<Id> && std::unsigned_integral<Size>
   std::optional<Id> Street<Id, Size>::dequeue() {
-<<<<<<< HEAD
-    if(m_queue.empty()) {
-=======
     if (m_queue.empty()) {
->>>>>>> 972723ff
       return std::nullopt;
     }
     Id id = m_queue.front();
