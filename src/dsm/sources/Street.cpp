
#include "../headers/Street.hpp"

#include <algorithm>
#include <cassert>

namespace dsm {
<<<<<<< HEAD
  Street::Street(Id id, Street&& street)
      : Road(id,
             street.nodePair(),
             street.length(),
             street.maxSpeed(),
             street.nLanes(),
             street.name(),
             street.geometry(),
             street.capacity(),
             street.transportCapacity()),
             m_movingAgents{std::priority_queue<std::unique_ptr<Agent>>()} {
    for (auto i{0}; i < street.nLanes(); ++i) {
      m_exitQueues.push_back(dsm::queue<std::unique_ptr<Agent>>());
    }
    m_laneMapping = street.laneMapping();
  }

=======
>>>>>>> a29862f3
  Street::Street(Id id,
                 std::pair<Id, Id> nodePair,
                 double length,
                 double maxSpeed,
                 int nLanes,
                 std::string name,
                 std::vector<std::pair<double, double>> geometry,
                 std::optional<int> capacity,
                 int transportCapacity)
      : Road(id,
             std::move(nodePair),
             length,
             maxSpeed,
             nLanes,
             std::move(name),
             std::move(geometry),
             capacity,
             transportCapacity),
             m_movingAgents{std::priority_queue<std::unique_ptr<Agent>>()} {
    m_exitQueues.resize(nLanes);
    for (auto i{0}; i < nLanes; ++i) {
      m_exitQueues.push_back(dsm::queue<std::unique_ptr<Agent>>());
    }
    switch (nLanes) {
      case 1:
        m_laneMapping.emplace_back(Direction::ANY);
        break;
      case 2:
        m_laneMapping.emplace_back(Direction::RIGHTANDSTRAIGHT);
        m_laneMapping.emplace_back(Direction::LEFT);
        break;
      case 3:
        m_laneMapping.emplace_back(Direction::RIGHT);
        m_laneMapping.emplace_back(Direction::STRAIGHT);
        m_laneMapping.emplace_back(Direction::LEFT);
        break;
      default:
        m_laneMapping.emplace_back(Direction::RIGHT);
        for (auto i{1}; i < nLanes - 1; ++i) {
          m_laneMapping.emplace_back(Direction::STRAIGHT);
        }
        m_laneMapping.emplace_back(Direction::LEFT);
        break;
    }
  }

  void Street::addAgent(std::unique_ptr<Agent> pAgent) {
    assert(!isFull());
    m_movingAgents.push(std::move(pAgent));
  }
  void Street::enqueue(size_t const& queueId) {
    assert(!m_movingAgents.empty());
    m_exitQueues[queueId].push(m_movingAgents.top());
    m_movingAgents.pop();
  }
  std::unique_ptr<Agent> Street::dequeue(size_t index) {
    assert(!m_exitQueues[index].empty());
    auto pAgent{std::move(m_exitQueues[index].front())};
    m_exitQueues[index].pop();
    return pAgent;
  }

  int Street::nAgents() const {
    auto nAgents{static_cast<int>(m_movingAgents.size())};
    for (const auto& queue : m_exitQueues) {
      nAgents += queue.size();
    }
    return nAgents;
  }

  double Street::density(bool normalized) const {
    return normalized ? nAgents() / static_cast<double>(m_capacity)
                      : nAgents() / (m_length * m_nLanes);
  }

  int Street::nExitingAgents() const {
    int nAgents{0};
    for (const auto& queue : m_exitQueues) {
      nAgents += queue.size();
    }
    return nAgents;
  }

  StochasticStreet::StochasticStreet(Street&& street, double flowRate)
      : Street(std::move(street)) {
    setFlowRate(flowRate);
  }
  StochasticStreet::StochasticStreet(Id id,
                                     std::pair<Id, Id> nodePair,
                                     double length,
                                     double maxSpeed,
                                     int nLanes,
                                     std::string name,
                                     std::vector<std::pair<double, double>> geometry,
                                     double flowRate,
                                     std::optional<int> capacity,
                                     int transportCapacity)
      : Street(id,
               std::move(nodePair),
               length,
               maxSpeed,
               nLanes,
               std::move(name),
               std::move(geometry),
               capacity,
               transportCapacity) {
    setFlowRate(flowRate);
  }
  void StochasticStreet::setFlowRate(double const flowRate) {
    if (flowRate < 0. || flowRate > 1.) {
      Logger::error(std::format("Flow rate ({}) must be in [0, 1]", flowRate));
    }
    m_flowRate = flowRate;
  }
  double StochasticStreet::flowRate() const { return m_flowRate; }
  bool StochasticStreet::isStochastic() const { return true; }

  void SpireStreet::addAgent(std::unique_ptr<Agent> pAgent) {
    Street::addAgent(std::move(pAgent));
    increaseInputCounter();
  }

  int SpireStreet::meanFlow() { return inputCounts() - outputCounts(); }

  std::unique_ptr<Agent> SpireStreet::dequeue(size_t index) {
    increaseOutputCounter();
    return Street::dequeue(index);
  }
  void StochasticSpireStreet::addAgent(std::unique_ptr<Agent> pAgent) {
    Street::addAgent(std::move(pAgent));
    increaseInputCounter();
  }

  int StochasticSpireStreet::meanFlow() { return inputCounts() - outputCounts(); }

  std::unique_ptr<Agent> StochasticSpireStreet::dequeue(size_t index) {
    increaseOutputCounter();
    return Street::dequeue(index);
  }
};  // namespace dsm<|MERGE_RESOLUTION|>--- conflicted
+++ resolved
@@ -5,26 +5,6 @@
 #include <cassert>
 
 namespace dsm {
-<<<<<<< HEAD
-  Street::Street(Id id, Street&& street)
-      : Road(id,
-             street.nodePair(),
-             street.length(),
-             street.maxSpeed(),
-             street.nLanes(),
-             street.name(),
-             street.geometry(),
-             street.capacity(),
-             street.transportCapacity()),
-             m_movingAgents{std::priority_queue<std::unique_ptr<Agent>>()} {
-    for (auto i{0}; i < street.nLanes(); ++i) {
-      m_exitQueues.push_back(dsm::queue<std::unique_ptr<Agent>>());
-    }
-    m_laneMapping = street.laneMapping();
-  }
-
-=======
->>>>>>> a29862f3
   Street::Street(Id id,
                  std::pair<Id, Id> nodePair,
                  double length,
@@ -43,7 +23,7 @@
              std::move(geometry),
              capacity,
              transportCapacity),
-             m_movingAgents{std::priority_queue<std::unique_ptr<Agent>>()} {
+        m_movingAgents{std::priority_queue<std::unique_ptr<Agent>>()} {
     m_exitQueues.resize(nLanes);
     for (auto i{0}; i < nLanes; ++i) {
       m_exitQueues.push_back(dsm::queue<std::unique_ptr<Agent>>());
