#ifndef is_agent_hpp
#define is_agent_hpp

#include <concepts>
#include <memory>
#include <type_traits>
#include "is_numeric.hpp"

namespace dsm {
<<<<<<< HEAD
  template <typename Id, typename Size,typename Delay>
    requires std::unsigned_integral<Id> && std::unsigned_integral<Size> && is_numeric_v<Delay>
=======
  template <typename Id, typename Size, typename Delay>
    requires(std::unsigned_integral<Id> && std::unsigned_integral<Size> &&
             is_numeric_v<Delay>)
>>>>>>> fd065397
  class Agent;

  // Alias for shared pointers
  template <typename T>
  using shared = std::shared_ptr<T>;

  // define is_node type trait
  template <typename T>
  struct is_agent : std::false_type {};

  template <typename Id, typename Size, typename Delay>
  struct is_agent<Agent<Id, Size, Delay>> : std::true_type {};

  template <typename Id, typename Size, typename Delay>
  struct is_agent<shared<Agent<Id, Size, Delay>>> : std::true_type {};

  template <typename T>
  inline constexpr bool is_agent_v = is_agent<T>::value;

};  // namespace dmf

#endif<|MERGE_RESOLUTION|>--- conflicted
+++ resolved
@@ -7,14 +7,9 @@
 #include "is_numeric.hpp"
 
 namespace dsm {
-<<<<<<< HEAD
-  template <typename Id, typename Size,typename Delay>
-    requires std::unsigned_integral<Id> && std::unsigned_integral<Size> && is_numeric_v<Delay>
-=======
   template <typename Id, typename Size, typename Delay>
     requires(std::unsigned_integral<Id> && std::unsigned_integral<Size> &&
              is_numeric_v<Delay>)
->>>>>>> fd065397
   class Agent;
 
   // Alias for shared pointers
