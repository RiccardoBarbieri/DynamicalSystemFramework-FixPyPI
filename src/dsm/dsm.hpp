#ifndef dsm_hpp
#define dsm_hpp

#include <cstdint>
#include <format>

static constexpr uint8_t DSM_VERSION_MAJOR = 2;
static constexpr uint8_t DSM_VERSION_MINOR = 5;
<<<<<<< HEAD
static constexpr uint8_t DSM_VERSION_PATCH = 7;
=======
static constexpr uint8_t DSM_VERSION_PATCH = 8;
>>>>>>> 28bf28ca

static auto const DSM_VERSION =
    std::format("{}.{}.{}", DSM_VERSION_MAJOR, DSM_VERSION_MINOR, DSM_VERSION_PATCH);

namespace dsm {
  /// @brief Returns the version of the DSM library
  /// @return The version of the DSM library
  auto const& version() { return DSM_VERSION; };
}  // namespace dsm

#include "headers/AdjacencyMatrix.hpp"
#include "headers/Agent.hpp"
#include "headers/RoadNetwork.hpp"
#include "headers/Itinerary.hpp"
#include "headers/Intersection.hpp"
#include "headers/TrafficLight.hpp"
#include "headers/Roundabout.hpp"
#include "headers/SparseMatrix.hpp"
#include "headers/Edge.hpp"
#include "headers/Street.hpp"
#include "headers/FirstOrderDynamics.hpp"
#include "utility/TypeTraits/is_node.hpp"
#include "utility/TypeTraits/is_street.hpp"
#include "utility/TypeTraits/is_numeric.hpp"

#endif<|MERGE_RESOLUTION|>--- conflicted
+++ resolved
@@ -5,12 +5,8 @@
 #include <format>
 
 static constexpr uint8_t DSM_VERSION_MAJOR = 2;
-static constexpr uint8_t DSM_VERSION_MINOR = 5;
-<<<<<<< HEAD
-static constexpr uint8_t DSM_VERSION_PATCH = 7;
-=======
-static constexpr uint8_t DSM_VERSION_PATCH = 8;
->>>>>>> 28bf28ca
+static constexpr uint8_t DSM_VERSION_MINOR = 6;
+static constexpr uint8_t DSM_VERSION_PATCH = 0;
 
 static auto const DSM_VERSION =
     std::format("{}.{}.{}", DSM_VERSION_MAJOR, DSM_VERSION_MINOR, DSM_VERSION_PATCH);
