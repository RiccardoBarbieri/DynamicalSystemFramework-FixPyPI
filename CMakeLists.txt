--- conflicted
+++ resolved
@@ -1,10 +1,6 @@
 cmake_minimum_required(VERSION 3.16.0)
 
-<<<<<<< HEAD
-project(dms VERSION 1.1.1 LANGUAGES CXX)
-=======
 project(dms VERSION 1.1.4 LANGUAGES CXX)
->>>>>>> 17ece006
 
 # set the C++ standard
 set(CMAKE_CXX_STANDARD 20)
