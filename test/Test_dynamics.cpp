#include <cstdint>

#include "Dynamics.hpp"
#include "Graph.hpp"
#include "Node.hpp"
#include "Street.hpp"
#include "SparseMatrix.hpp"

#include "doctest.h"

using Dynamics = dsm::FirstOrderDynamics<uint16_t, uint16_t, uint16_t>;
using Graph = dsm::Graph<uint16_t, uint16_t>;
using SparseMatrix = dsm::SparseMatrix<uint16_t, bool>;
using Street = dsm::Street<uint16_t, uint16_t>;
using Agent = dsm::Agent<uint16_t, uint16_t, uint16_t>;
using Itinerary = dsm::Itinerary<uint16_t>;
using TrafficLight = dsm::TrafficLight<uint16_t, uint16_t, uint16_t>;

TEST_CASE("Dynamics") {
  SUBCASE("Constructor") {
    GIVEN("A graph object") {
      auto graph = Graph{};
      graph.importMatrix("./data/matrix.dsm");
      WHEN("A dynamics object is created") {
        Dynamics dynamics(graph);
        THEN("The node and the street sets are the same") {
          CHECK_EQ(dynamics.graph().nodeSet().size(), 3);
          CHECK_EQ(dynamics.graph().streetSet().size(), 4);
        }
        THEN("The mean speed, density, flow and travel time are 0") {
          CHECK_EQ(dynamics.meanSpeed().mean, 0.);
          CHECK_EQ(dynamics.meanSpeed().error, 0.);
          CHECK_EQ(dynamics.streetMeanDensity().mean, 0.);
          CHECK_EQ(dynamics.streetMeanDensity().error, 0.);
          CHECK_EQ(dynamics.streetMeanFlow().mean, 0.);
          CHECK_EQ(dynamics.streetMeanFlow().error, 0.);
          CHECK_EQ(dynamics.meanTravelTime().mean, 0.);
          CHECK_EQ(dynamics.meanTravelTime().error, 0.);
        }
      }
    }
  }
  SUBCASE("addAgentsUniformly") {
    GIVEN("A dynamics object and an itinerary") {
      auto graph = Graph{};
      graph.importMatrix("./data/matrix.dsm");
      Dynamics dynamics(graph);
      WHEN("We add agents without adding itineraries") {
<<<<<<< HEAD
        THEN("An exception is thrown") {
          CHECK_THROWS(dynamics.addAgentsUniformly(1));
        }
=======
        THEN("An exception is thrown") { CHECK_THROWS(dynamics.addAgentsUniformly(1)); }
>>>>>>> af421ff1
      }
      Itinerary itinerary{0, 2};
      WHEN("We add a random agent") {
        dynamics.addItinerary(itinerary);
        dynamics.addAgentsUniformly(1);
<<<<<<< HEAD
        THEN("The number of agents is 1 and the destination is the same as the itinerary") {
          CHECK_EQ(dynamics.agents().size(), 1);
          CHECK_EQ(
              dynamics.itineraries().at(dynamics.agents().at(0)->itineraryId())->destination(),
              itinerary.destination());
=======
        THEN(
            "The number of agents is 1 and the destination is the same as the "
            "itinerary") {
          CHECK_EQ(dynamics.agents().size(), 1);
          CHECK_EQ(dynamics.itineraries()
                       .at(dynamics.agents().at(0)->itineraryId())
                       ->destination(),
                   itinerary.destination());
>>>>>>> af421ff1
        }
      }
    }
    GIVEN("A dynamics object and many itineraries") {
      auto graph = Graph{};
      graph.importMatrix("./data/matrix.dsm");
      Dynamics dynamics(graph);
      dynamics.setSeed(69);
      Itinerary Itinerary1{0, 2}, Itinerary2{1, 1};
      dynamics.addItinerary(Itinerary1);
      dynamics.addItinerary(Itinerary2);
      WHEN("We add many agents") {
        dynamics.addAgentsUniformly(3);
<<<<<<< HEAD
        THEN("The number of agents is 3, the destination and the street is the same as the itinerary") {
          CHECK_EQ(dynamics.agents().size(), 3);
          CHECK_EQ(
              dynamics.itineraries().at(dynamics.agents().at(0)->itineraryId())->destination(),
              Itinerary2.destination());
          CHECK(dynamics.agents().at(0)->streetId().has_value());
          CHECK_EQ(dynamics.agents().at(0)->streetId().value(), 3);
          CHECK_EQ(
              dynamics.itineraries().at(dynamics.agents().at(1)->itineraryId())->destination(),
              Itinerary2.destination());
          CHECK(dynamics.agents().at(1)->streetId().has_value());
          CHECK_EQ(dynamics.agents().at(1)->streetId().value(), 8);
          CHECK_EQ(
              dynamics.itineraries().at(dynamics.agents().at(2)->itineraryId())->destination(),
              Itinerary1.destination());
=======
        THEN(
            "The number of agents is 3, the destination and the street is the same as "
            "the itinerary") {
          CHECK_EQ(dynamics.agents().size(), 3);
          CHECK_EQ(dynamics.itineraries()
                       .at(dynamics.agents().at(0)->itineraryId())
                       ->destination(),
                   Itinerary2.destination());
          CHECK(dynamics.agents().at(0)->streetId().has_value());
          CHECK_EQ(dynamics.agents().at(0)->streetId().value(), 3);
          CHECK_EQ(dynamics.itineraries()
                       .at(dynamics.agents().at(1)->itineraryId())
                       ->destination(),
                   Itinerary2.destination());
          CHECK(dynamics.agents().at(1)->streetId().has_value());
          CHECK_EQ(dynamics.agents().at(1)->streetId().value(), 8);
          CHECK_EQ(dynamics.itineraries()
                       .at(dynamics.agents().at(2)->itineraryId())
                       ->destination(),
                   Itinerary1.destination());
>>>>>>> af421ff1
          CHECK(dynamics.agents().at(2)->streetId().has_value());
          CHECK_EQ(dynamics.agents().at(2)->streetId().value(), 1);
        }
      }
    }
  }
  SUBCASE("addAgents") {
    GIVEN("A dynamics object and one itinerary") {
      auto graph = Graph{};
      graph.importMatrix("./data/matrix.dsm");
      Dynamics dynamics{graph};
      Itinerary itinerary{0, 2};
      dynamics.addItinerary(itinerary);
      WHEN("We add an agent with itinerary 1") {
<<<<<<< HEAD
        THEN("An exception is thrown") {
          CHECK_THROWS(dynamics.addAgents(1));
        }
      }
      WHEN("We add and agent with itinerary 0") {
        dynamics.addAgents(0);
        THEN("The number of agents is 1 and the destination is the same as the itinerary") {
          CHECK_EQ(dynamics.agents().size(), 1);
          CHECK_EQ(
              dynamics.itineraries().at(dynamics.agents().at(0)->itineraryId())->destination(),
              itinerary.destination());
        }
      }
      WHEN("We add 69 agents with itinerary 0") {
        dynamics.addAgents(0, 69);
        THEN("The number of agents is 69") {
          CHECK_EQ(dynamics.agents().size(), 69);
=======
        THEN("An exception is thrown") { CHECK_THROWS(dynamics.addAgents(1)); }
      }
      WHEN("We add and agent with itinerary 0") {
        dynamics.addAgents(0);
        THEN(
            "The number of agents is 1 and the destination is the same as the "
            "itinerary") {
          CHECK_EQ(dynamics.agents().size(), 1);
          CHECK_EQ(dynamics.itineraries()
                       .at(dynamics.agents().at(0)->itineraryId())
                       ->destination(),
                   itinerary.destination());
>>>>>>> af421ff1
        }
      }
      WHEN("We add 69 agents with itinerary 0") {
        dynamics.addAgents(0, 69);
        THEN("The number of agents is 69") { CHECK_EQ(dynamics.agents().size(), 69); }
      }
    }
  }
  SUBCASE("Update paths") {
    GIVEN("A dynamics object, many streets and an itinerary") {
      Street s1{0, 1, 2., std::make_pair(0, 1)};
      Street s2{1, 1, 5., std::make_pair(1, 2)};
      Street s3{2, 1, 10., std::make_pair(0, 2)};
      Graph graph2;
      graph2.addStreets(s1, s2, s3);
      graph2.buildAdj();
      Dynamics dynamics{graph2};
      Itinerary itinerary{0, 2};
      WHEN("We add an itinerary and update the paths") {
        dynamics.addItinerary(itinerary);
        dynamics.updatePaths();
<<<<<<< HEAD
        THEN("The number of itineraries is 1 and the path is updated and correctly formed") {
=======
        THEN(
            "The number of itineraries is 1 and the path is updated and correctly "
            "formed") {
>>>>>>> af421ff1
          CHECK_EQ(dynamics.itineraries().size(), 1);
          CHECK(dynamics.itineraries().at(0)->path()(0, 1));
          CHECK(dynamics.itineraries().at(0)->path()(1, 2));
          CHECK(dynamics.itineraries().at(0)->path()(0, 2));
          for (auto const& it : dynamics.itineraries()) {
            auto const& path = it.second->path();
            for (uint16_t i{0}; i < path.getRowDim(); ++i) {
              if (i == it.second->destination()) {
                CHECK_FALSE(path.getRow(i).size());
              } else {
                CHECK(path.getRow(i).size());
              }
            }
          }
        }
      }
    }
    GIVEN("A dynamics objects, many streets and many itinearies with same destination") {
      Graph graph2{};
      graph2.importMatrix("./data/matrix.dat");
      Itinerary it1{0, 118};
      Itinerary it2{1, 118};
      Itinerary it3{2, 118};
      Itinerary it4{3, 118};
      Dynamics dynamics{graph2};
      dynamics.addItinerary(it1);
      dynamics.addItinerary(it2);
      dynamics.addItinerary(it3);
      dynamics.addItinerary(it4);
      dynamics.updatePaths();
      for (auto const& it : dynamics.itineraries()) {
        auto const& path = it.second->path();
        for (uint16_t i{0}; i < path.getRowDim(); ++i) {
          if (i == it.second->destination()) {
            CHECK_FALSE(path.getRow(i).size());
          } else {
            CHECK(path.getRow(i).size());
          }
        }
      }
    }
    GIVEN("A dynamics objects, many streets and an itinerary with bifurcations") {
      Street s1{0, 1, 5., std::make_pair(0, 1)};
      Street s2{1, 1, 5., std::make_pair(1, 2)};
      Street s3{2, 1, 5., std::make_pair(0, 3)};
      Street s4{3, 1, 5., std::make_pair(3, 2)};
      Graph graph;
      graph.addStreets(s1, s2, s3, s4);
      graph.buildAdj();
      Dynamics dynamics{graph};
      Itinerary itinerary{0, 2};
      dynamics.addItinerary(itinerary);
      WHEN("We update the paths") {
        dynamics.updatePaths();
        THEN("The path is updated and correctly formed") {
          CHECK_EQ(dynamics.itineraries().size(), 1);
          CHECK_EQ(dynamics.itineraries().at(0)->path().size(), 4);
          CHECK_EQ(dynamics.itineraries().at(0)->path().getRowDim(), 4);
          CHECK_EQ(dynamics.itineraries().at(0)->path().getColDim(), 4);
          CHECK(dynamics.itineraries().at(0)->path()(0, 1));
          CHECK(dynamics.itineraries().at(0)->path()(1, 2));
          CHECK(dynamics.itineraries().at(0)->path()(0, 3));
          CHECK(dynamics.itineraries().at(0)->path()(3, 2));
          for (auto const& it : dynamics.itineraries()) {
            auto const& path = it.second->path();
            for (uint16_t i{0}; i < path.getRowDim(); ++i) {
              if (i == it.second->destination()) {
                CHECK_FALSE(path.getRow(i).size());
              } else {
                CHECK(path.getRow(i).size());
              }
            }
          }
        }
      }
    }
  }
  SUBCASE("Evolve") {
    GIVEN("A dynamics object and an itinerary") {
      Street s1{0, 1, 2., std::make_pair(0, 1)};
      Street s2{1, 1, 5., std::make_pair(1, 2)};
      Street s3{2, 1, 10., std::make_pair(0, 2)};
      Graph graph;
      graph.addStreets(s1, s2, s3);
      graph.buildAdj();
      Dynamics dynamics{graph};
      dynamics.setSeed(69);
      Itinerary itinerary{0, 2};
      dynamics.addItinerary(itinerary);
      dynamics.updatePaths();
      WHEN("We add an agent randomly and evolve the dynamics") {
        dynamics.addAgentsUniformly(1);
        dynamics.evolve(false);
        THEN("The agent evolves") {
          CHECK_EQ(dynamics.agents().at(0)->time(), 1);
          CHECK_EQ(dynamics.agents().at(0)->delay(), 1);
          CHECK(dynamics.agents().at(0)->streetId().has_value());
          CHECK_EQ(dynamics.agents().at(0)->speed(), 13.8888888889);
        }
        dynamics.evolve(false);
        THEN("The agent evolves again") {
          CHECK_EQ(dynamics.agents().at(0)->time(), 2);
          CHECK_EQ(dynamics.agents().at(0)->delay(), 0);
          CHECK_EQ(dynamics.agents().at(0)->streetId().value(), 1);
          CHECK_EQ(dynamics.agents().at(0)->speed(), 13.8888888889);
        }
        dynamics.evolve(false);
        THEN("And again, changing street") {
          CHECK_EQ(dynamics.agents().at(0)->time(), 3);
          CHECK_EQ(dynamics.agents().at(0)->delay(), 0);
          CHECK_EQ(dynamics.agents().at(0)->streetId().value(), 5);
          CHECK_EQ(dynamics.agents().at(0)->speed(), 13.8888888889);
        }
        dynamics.evolve(false);
        THEN("And again, reaching the destination") {
          CHECK_EQ(dynamics.agents().size(), 0);
        }
      }
    }
    GIVEN("A dynamics object, an itinerary and an agent") {
      Street s1{0, 1, 13.8888888889, std::make_pair(0, 1)};
      Street s2{1, 1, 13.8888888889, std::make_pair(1, 0)};
      Graph graph2;
      graph2.addStreets(s1, s2);
      graph2.buildAdj();
      Dynamics dynamics{graph2};
      dynamics.setSeed(69);
      Itinerary itinerary{0, 1};
      dynamics.addItinerary(itinerary);
      dynamics.updatePaths();
      dynamics.addAgent(Agent(0, 0, 0));
      WHEN("We evolve the dynamics") {
        dynamics.evolve(false);
        dynamics.evolve(false);
        THEN("The agent evolves") {
          CHECK_EQ(dynamics.agents().at(0)->time(), 2);
          CHECK_EQ(dynamics.agents().at(0)->delay(), 0);
          CHECK_EQ(dynamics.agents().at(0)->streetId().value(), 1);
          CHECK_EQ(dynamics.agents().at(0)->speed(), 13.8888888889);
          CHECK_EQ(dynamics.agents().at(0)->distance(), 13.8888888889);
        }
        dynamics.evolve(false);
        THEN("The agent reaches the destination") {
          CHECK_EQ(dynamics.agents().size(), 0);
        }
      }
    }
    GIVEN("A dynamics object, an itinerary and an agent") {
      Street s1{0, 1, 13.8888888889, std::make_pair(0, 1)};
      Street s2{1, 1, 13.8888888889, std::make_pair(1, 0)};
      Graph graph2;
      graph2.addStreets(s1, s2);
      graph2.buildAdj();
      Dynamics dynamics{graph2};
      dynamics.setSeed(69);
      Itinerary itinerary{0, 1};
      dynamics.addItinerary(itinerary);
      dynamics.updatePaths();
<<<<<<< HEAD
      dynamics.addAgent(Agent(0, 0, 0));     
=======
      dynamics.addAgent(Agent(0, 0, 0));
>>>>>>> af421ff1
      WHEN("We evolve the dynamics with reinsertion") {
        dynamics.evolve(true);
        dynamics.evolve(true);
        THEN("The agent has correct values") {
          CHECK_EQ(dynamics.agents().at(0)->time(), 2);
          CHECK_EQ(dynamics.agents().at(0)->delay(), 0);
          CHECK_EQ(dynamics.agents().at(0)->streetId().value(), 1);
          CHECK_EQ(dynamics.agents().at(0)->speed(), 13.8888888889);
          CHECK_EQ(dynamics.agents().at(0)->distance(), 13.8888888889);
        }
        dynamics.evolve(true);
        THEN("The agent is reinserted") {
          CHECK_EQ(dynamics.agents().size(), 1);
          CHECK_EQ(dynamics.agents().at(0)->time(), 1);
          CHECK_EQ(dynamics.agents().at(0)->delay(), 0);
          CHECK_FALSE(dynamics.agents().at(0)->streetId().has_value());
          CHECK_EQ(dynamics.agents().at(0)->speed(), 0.);
        }
<<<<<<< HEAD
      
=======
>>>>>>> af421ff1
      }
    }
  }
  SUBCASE("TrafficLights") {
    GIVEN("A dynamics object, a network with traffic lights, an itinerary and an agent") {
      TrafficLight tl{1};
      tl.setDelay(2);
      Street s1{0, 1, 30., 15., std::make_pair(0, 1)};
      Street s2{1, 1, 30., 15., std::make_pair(1, 2)};
      Street s3{2, 1, 30., 15., std::make_pair(3, 1)};
      Street s4{3, 1, 30., 15., std::make_pair(1, 4)};
      tl.addStreetPriority(0);
      tl.addStreetPriority(1);
      Graph graph2;
      graph2.addNode(std::make_shared<TrafficLight>(tl));
      graph2.addStreets(s1, s2, s3, s4);
      graph2.buildAdj();
      Dynamics dynamics{graph2};
      dynamics.setSeed(69);
      Itinerary itinerary{0, 2};
      dynamics.addItinerary(itinerary);
      dynamics.updatePaths();
      dynamics.addAgent(Agent(0, 0, 0));
      WHEN("We evolve the dynamics") {
        dynamics.evolve(false);
<<<<<<< HEAD
        THEN("The agent is ready to go through the traffic light at time 3 but the traffic light is red"
             " until time 4, so the agent waits until time 4") {
=======
        THEN(
            "The agent is ready to go through the traffic light at time 3 but the "
            "traffic light is red"
            " until time 4, so the agent waits until time 4") {
>>>>>>> af421ff1
          for (uint8_t i{0}; i < 5; ++i) {
            dynamics.evolve(false);
            if (i < 3) {
              CHECK_EQ(dynamics.agents().at(0)->streetId().value(), 1);
            } else {
              CHECK_EQ(dynamics.agents().at(0)->streetId().value(), 7);
            }
            if (i == 2) {
              CHECK_EQ(dynamics.agents().at(0)->distance(), 30.);
            }
          }
          CHECK_EQ(dynamics.agents().at(0)->distance(), 60.);
        }
      }
    }
  }
  SUBCASE("Travelled distance") {
    GIVEN("A dynamics with a two-streets network and an agent") {
      Street s1{0, 1, 3., std::make_pair(0, 1)};
      Street s2{1, 1, 1., std::make_pair(1, 2)};
      Graph graph2;
      graph2.addStreets(s1, s2);
      graph2.buildAdj();
      Dynamics dynamics{graph2};
      dynamics.setSeed(69);
      Itinerary itinerary{0, 2};
      dynamics.addItinerary(itinerary);
      dynamics.updatePaths();
      dynamics.addAgent(Agent(0, 0, 0));
      WHEN("We evolve the dynamics") {
        dynamics.evolve(false);
        dynamics.evolve(false);
        THEN("The agent has travelled the correct distance") {
          CHECK_EQ(dynamics.agents().at(0)->time(), 2);
          CHECK_EQ(dynamics.agents().at(0)->delay(), 0);
          CHECK_EQ(dynamics.agents().at(0)->streetId().value(), 1);
          CHECK_EQ(dynamics.agents().at(0)->speed(), 13.8888888889);
          CHECK_EQ(dynamics.agents().at(0)->distance(), 3.);
        }
      }
    }
  }
  SUBCASE("streetMeanSpeed") {
    /// GIVEN: a dynamics object
    /// WHEN: we evolve the dynamics
    /// THEN: the agent mean speed is the same as the street mean speed
    Street s1{0, 10, 20., 20., std::make_pair(0, 1)};
    Street s2{1, 10, 30., 15., std::make_pair(1, 2)};
    Street s3{2, 10, 30., 15., std::make_pair(3, 1)};
    Street s4{3, 10, 30., 15., std::make_pair(1, 4)};
    Graph graph2;
    graph2.addStreets(s1, s2, s3, s4);
    graph2.buildAdj();
    for (const auto& [nodeId, node] : graph2.nodeSet()) {
      node->setCapacity(4);
    }
    Dynamics dynamics{graph2};
    dynamics.setMinSpeedRateo(0.5);
    dynamics.setSeed(69);
    Itinerary itinerary{0, 2};
    dynamics.addItinerary(itinerary);
    dynamics.updatePaths();
    dynamics.addAgents(0, 4, 0);
    dynamics.evolve(false);
    dynamics.evolve(false);
    double meanSpeed{0.};
    for (const auto& [agentId, agent] : dynamics.agents()) {
      meanSpeed += agent->speed();
    }
    meanSpeed /= dynamics.graph().streetSet().at(1)->queue().size();
    CHECK(dynamics.streetMeanSpeed(1).has_value());
    CHECK_EQ(dynamics.streetMeanSpeed(1).value(), meanSpeed);
    CHECK_EQ(dynamics.streetMeanSpeed().mean, dynamics.meanSpeed().mean);
    CHECK_EQ(dynamics.streetMeanSpeed().error, 0.);
    // street 1 density should be 0.4 so...
    CHECK_EQ(dynamics.streetMeanSpeed(0.2, true).mean, meanSpeed);
    CHECK_EQ(dynamics.streetMeanSpeed(0.2, true).error, 0.);
    CHECK_EQ(dynamics.streetMeanSpeed(0.2, false).mean, 0.);
    CHECK_EQ(dynamics.streetMeanSpeed(0.2, false).error, 0.);
    dynamics.addAgents(0, 10, 0);
    dynamics.evolve(false);
    meanSpeed = 0.;
    for (const auto& [agentId, agent] : dynamics.agents()) {
      if (!agent->streetId().has_value())
        continue;
      if (agent->streetId().value() == 1) {
        meanSpeed += agent->speed();
      }
    }
    meanSpeed /= dynamics.graph().streetSet().at(1)->queue().size();
    CHECK_EQ(dynamics.graph().streetSet().at(1)->queue().size(), 3);
    CHECK(dynamics.streetMeanSpeed(1).has_value());
    CHECK_EQ(dynamics.streetMeanSpeed(1).value(), meanSpeed);
  }
}<|MERGE_RESOLUTION|>--- conflicted
+++ resolved
@@ -46,25 +46,12 @@
       graph.importMatrix("./data/matrix.dsm");
       Dynamics dynamics(graph);
       WHEN("We add agents without adding itineraries") {
-<<<<<<< HEAD
-        THEN("An exception is thrown") {
-          CHECK_THROWS(dynamics.addAgentsUniformly(1));
-        }
-=======
         THEN("An exception is thrown") { CHECK_THROWS(dynamics.addAgentsUniformly(1)); }
->>>>>>> af421ff1
       }
       Itinerary itinerary{0, 2};
       WHEN("We add a random agent") {
         dynamics.addItinerary(itinerary);
         dynamics.addAgentsUniformly(1);
-<<<<<<< HEAD
-        THEN("The number of agents is 1 and the destination is the same as the itinerary") {
-          CHECK_EQ(dynamics.agents().size(), 1);
-          CHECK_EQ(
-              dynamics.itineraries().at(dynamics.agents().at(0)->itineraryId())->destination(),
-              itinerary.destination());
-=======
         THEN(
             "The number of agents is 1 and the destination is the same as the "
             "itinerary") {
@@ -73,7 +60,6 @@
                        .at(dynamics.agents().at(0)->itineraryId())
                        ->destination(),
                    itinerary.destination());
->>>>>>> af421ff1
         }
       }
     }
@@ -87,23 +73,6 @@
       dynamics.addItinerary(Itinerary2);
       WHEN("We add many agents") {
         dynamics.addAgentsUniformly(3);
-<<<<<<< HEAD
-        THEN("The number of agents is 3, the destination and the street is the same as the itinerary") {
-          CHECK_EQ(dynamics.agents().size(), 3);
-          CHECK_EQ(
-              dynamics.itineraries().at(dynamics.agents().at(0)->itineraryId())->destination(),
-              Itinerary2.destination());
-          CHECK(dynamics.agents().at(0)->streetId().has_value());
-          CHECK_EQ(dynamics.agents().at(0)->streetId().value(), 3);
-          CHECK_EQ(
-              dynamics.itineraries().at(dynamics.agents().at(1)->itineraryId())->destination(),
-              Itinerary2.destination());
-          CHECK(dynamics.agents().at(1)->streetId().has_value());
-          CHECK_EQ(dynamics.agents().at(1)->streetId().value(), 8);
-          CHECK_EQ(
-              dynamics.itineraries().at(dynamics.agents().at(2)->itineraryId())->destination(),
-              Itinerary1.destination());
-=======
         THEN(
             "The number of agents is 3, the destination and the street is the same as "
             "the itinerary") {
@@ -124,7 +93,6 @@
                        .at(dynamics.agents().at(2)->itineraryId())
                        ->destination(),
                    Itinerary1.destination());
->>>>>>> af421ff1
           CHECK(dynamics.agents().at(2)->streetId().has_value());
           CHECK_EQ(dynamics.agents().at(2)->streetId().value(), 1);
         }
@@ -139,25 +107,6 @@
       Itinerary itinerary{0, 2};
       dynamics.addItinerary(itinerary);
       WHEN("We add an agent with itinerary 1") {
-<<<<<<< HEAD
-        THEN("An exception is thrown") {
-          CHECK_THROWS(dynamics.addAgents(1));
-        }
-      }
-      WHEN("We add and agent with itinerary 0") {
-        dynamics.addAgents(0);
-        THEN("The number of agents is 1 and the destination is the same as the itinerary") {
-          CHECK_EQ(dynamics.agents().size(), 1);
-          CHECK_EQ(
-              dynamics.itineraries().at(dynamics.agents().at(0)->itineraryId())->destination(),
-              itinerary.destination());
-        }
-      }
-      WHEN("We add 69 agents with itinerary 0") {
-        dynamics.addAgents(0, 69);
-        THEN("The number of agents is 69") {
-          CHECK_EQ(dynamics.agents().size(), 69);
-=======
         THEN("An exception is thrown") { CHECK_THROWS(dynamics.addAgents(1)); }
       }
       WHEN("We add and agent with itinerary 0") {
@@ -170,7 +119,6 @@
                        .at(dynamics.agents().at(0)->itineraryId())
                        ->destination(),
                    itinerary.destination());
->>>>>>> af421ff1
         }
       }
       WHEN("We add 69 agents with itinerary 0") {
@@ -192,13 +140,9 @@
       WHEN("We add an itinerary and update the paths") {
         dynamics.addItinerary(itinerary);
         dynamics.updatePaths();
-<<<<<<< HEAD
-        THEN("The number of itineraries is 1 and the path is updated and correctly formed") {
-=======
         THEN(
             "The number of itineraries is 1 and the path is updated and correctly "
             "formed") {
->>>>>>> af421ff1
           CHECK_EQ(dynamics.itineraries().size(), 1);
           CHECK(dynamics.itineraries().at(0)->path()(0, 1));
           CHECK(dynamics.itineraries().at(0)->path()(1, 2));
@@ -357,11 +301,7 @@
       Itinerary itinerary{0, 1};
       dynamics.addItinerary(itinerary);
       dynamics.updatePaths();
-<<<<<<< HEAD
-      dynamics.addAgent(Agent(0, 0, 0));     
-=======
       dynamics.addAgent(Agent(0, 0, 0));
->>>>>>> af421ff1
       WHEN("We evolve the dynamics with reinsertion") {
         dynamics.evolve(true);
         dynamics.evolve(true);
@@ -380,10 +320,6 @@
           CHECK_FALSE(dynamics.agents().at(0)->streetId().has_value());
           CHECK_EQ(dynamics.agents().at(0)->speed(), 0.);
         }
-<<<<<<< HEAD
-      
-=======
->>>>>>> af421ff1
       }
     }
   }
@@ -409,15 +345,10 @@
       dynamics.addAgent(Agent(0, 0, 0));
       WHEN("We evolve the dynamics") {
         dynamics.evolve(false);
-<<<<<<< HEAD
-        THEN("The agent is ready to go through the traffic light at time 3 but the traffic light is red"
-             " until time 4, so the agent waits until time 4") {
-=======
         THEN(
             "The agent is ready to go through the traffic light at time 3 but the "
             "traffic light is red"
             " until time 4, so the agent waits until time 4") {
->>>>>>> af421ff1
           for (uint8_t i{0}; i < 5; ++i) {
             dynamics.evolve(false);
             if (i < 3) {
