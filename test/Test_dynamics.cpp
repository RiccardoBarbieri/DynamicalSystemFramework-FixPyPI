--- conflicted
+++ resolved
@@ -678,7 +678,6 @@
 //       std::vector<uint32_t> destinationNodes{0, 2, 3, 4};
 //       dynamics.setDestinationNodes(destinationNodes);
 
-<<<<<<< HEAD
 //       WHEN("We add agents and make the system evolve") {
 //         Agent agent1{0, 2, 0};
 //         Agent agent2{1, 4, 0};
@@ -771,39 +770,40 @@
 //         "itineraries "
 //         "and a roundabout") {
 //       Road::setMeanVehicleLength(10.);
-//       Street s1{0, std::make_pair(0, 1), 10., 10.};
-//       Street s2{1, std::make_pair(2, 1), 10., 10.};
-//       Street s3{2, std::make_pair(1, 0), 10., 10.};
-//       Street s4{3, std::make_pair(1, 2), 10., 10.};
+//       Street s1{1, std::make_pair(0, 1), 10., 10.};
+//       Street s2{7, std::make_pair(2, 1), 10., 10.};
+//       Street s3{3, std::make_pair(1, 0), 10., 10.};
+//       Street s4{5, std::make_pair(1, 2), 10., 10.};
 //       Graph graph2;
 //       graph2.addStreets(s1, s2, s3, s4);
 //       graph2.buildAdj();
 //       auto& rb = graph2.makeRoundabout(1);
 //       graph2.adjustNodeCapacities();
 //       Dynamics dynamics{graph2, false, 69};
-//       dynamics.addItinerary(std::unique_ptr<Itinerary>(new Itinerary(0, 2)));
-//       dynamics.addItinerary(std::unique_ptr<Itinerary>(new Itinerary(1, 0)));
-//       dynamics.updatePaths();
-//       dynamics.addAgent(0, 0, 0);
-//       dynamics.addAgent(1, 1, 2);
+//       Itinerary itinerary{2, 2};
+//       Itinerary itinerary2{0, 0};
+//       dynamics.addItinerary(itinerary);
+//       dynamics.addItinerary(itinerary2);
+//       dynamics.updatePaths();
+//       dynamics.addAgent(0, 2, 0);
+//       dynamics.addAgent(1, 0, 2);
 //       WHEN(
 //           "We evolve the dynamics adding an agent on the path of the agent "
 //           "with "
 //           "priority") {
 //         dynamics.evolve(false);
-//         dynamics.addAgent(2, 0, 1);
+//         dynamics.addAgent(2, 2, 1);
 //         dynamics.evolve(false);
 //         dynamics.evolve(false);
 //         THEN("The agents are trapped into the roundabout") {
 //           CHECK_EQ(dynamics.agents().at(0)->streetId().value(), 1);
-//           CHECK_EQ(dynamics.agents().at(1)->streetId().value(), 7);
+//           CHECK_EQ(dynamics.agents().at(1)->streetId().value(), 3);
 //           CHECK_EQ(dynamics.agents().at(2)->streetId().value(), 5);
-//           CHECK_EQ(rb.agents().size(), 1);
+//           CHECK(rb.agents().empty());
 //         }
 //         dynamics.evolve(false);
 //         THEN("The agent with priority leaves the roundabout") {
 //           CHECK_EQ(dynamics.agents().at(0)->streetId().value(), 5);
-//           CHECK_EQ(dynamics.agents().at(1)->streetId().value(), 3);
 //           CHECK(rb.agents().empty());
 //         }
 //       }
@@ -817,7 +817,8 @@
 //       graph2.addStreets(s1, s2);
 //       graph2.buildAdj();
 //       Dynamics dynamics{graph2, false, 69};
-//       dynamics.addItinerary(std::unique_ptr<Itinerary>(new Itinerary(0, 2)));
+//       Itinerary itinerary{0, 2};
+//       dynamics.addItinerary(itinerary);
 //       dynamics.updatePaths();
 //       dynamics.addAgent(0, 0, 0);
 //       WHEN("We evolve the dynamics") {
@@ -842,7 +843,8 @@
 //       graph2.buildAdj();
 //       graph2.makeStochasticStreet(1, 0.3);
 //       Dynamics dynamics{graph2, false, 69};
-//       dynamics.addItinerary(std::unique_ptr<Itinerary>(new Itinerary(0, 2)));
+//       Itinerary itinerary{0, 2};
+//       dynamics.addItinerary(itinerary);
 //       dynamics.updatePaths();
 //       dynamics.addAgent(0, 0, 0);
 //       WHEN("We evolve the dynamics") {
@@ -891,7 +893,8 @@
 //       node->setTransportCapacity(4);
 //     }
 //     Dynamics dynamics{graph2, false, 69, 0.5};
-//     dynamics.addItinerary(std::unique_ptr<Itinerary>(new Itinerary(0, 2)));
+//     Itinerary itinerary{0, 2};
+//     dynamics.addItinerary(itinerary);
 //     dynamics.updatePaths();
 //     dynamics.addAgents(4, 0, 0);
 //     dynamics.evolve(false);
@@ -943,8 +946,10 @@
 //       graph2.buildAdj();
 //       Dynamics dynamics{graph2, false, 69};
 //       dynamics.graph().node(0)->setCapacity(3);
-//       dynamics.addItinerary(std::unique_ptr<Itinerary>(new Itinerary(0, 2)));
-//       dynamics.addItinerary(std::unique_ptr<Itinerary>(new Itinerary(1, 1)));
+//       Itinerary itinerary{0, 2};
+//       Itinerary itinerary2{1, 1};
+//       dynamics.addItinerary(itinerary);
+//       dynamics.addItinerary(itinerary2);
 //       dynamics.updatePaths();
 //       WHEN("We add agents and evolve the dynamics") {
 //         // add an agent in C, D, A
@@ -1001,7 +1006,7 @@
 //       graph2.buildAdj();
 //       Dynamics dynamics{graph2, false, 69};
 //       Itinerary itinerary{0, 2};
-//       dynamics.addItinerary(std::unique_ptr<Itinerary>(new Itinerary(0, 2)));
+//       dynamics.addItinerary(itinerary);
 //       dynamics.updatePaths();
 //       dynamics.addAgent(0, 0, 0);
 //       WHEN("We evolve the dynamics") {
@@ -1030,7 +1035,7 @@
 //       graph2.buildAdj();
 //       Dynamics dynamics{graph2, false, 69};
 //       Itinerary itinerary{0, 2};
-//       dynamics.addItinerary(std::unique_ptr<Itinerary>(new Itinerary(0, 2)));
+//       dynamics.addItinerary(itinerary);
 //       dynamics.updatePaths();
 //       dynamics.addAgent(0, 0, 0);
 //       WHEN("We evolve the dynamics") {
@@ -1051,385 +1056,4 @@
 //       }
 //     }
 //   }
-// }
-=======
-      WHEN("We add agents and make the system evolve") {
-        Agent agent1{0, 2, 0};
-        Agent agent2{1, 4, 0};
-        dynamics.addAgents(agent1, agent2);
-        dynamics.evolve(false);  // Counter 0
-        dynamics.evolve(false);  // Counter 1
-        THEN("The agents are correctly placed") {
-          CHECK_EQ(dynamics.agents().at(0)->streetId().value(), 1);
-          CHECK_EQ(dynamics.agents().at(1)->streetId().value(), 1);
-        }
-        dynamics.evolve(false);  // Counter 2
-        dynamics.evolve(false);  // Counter 3
-        THEN("The agents are still") {
-          CHECK_EQ(dynamics.agents().at(0)->streetId().value(), 1);
-          CHECK_EQ(dynamics.agents().at(1)->streetId().value(), 1);
-        }
-        dynamics.evolve(false);  // Counter 4
-        dynamics.evolve(false);  // Counter 5
-        dynamics.evolve(false);  // Counter 0
-        THEN("The agent 0 passes and agent 1 waits") {
-          CHECK_EQ(dynamics.agents().at(0)->streetId().value(), 7);
-          CHECK_EQ(dynamics.agents().at(1)->streetId().value(), 1);
-        }
-        dynamics.evolve(false);  // Counter 1
-        dynamics.evolve(false);  // Counter 2
-        THEN("The agent 1 passes") {
-          CHECK_EQ(dynamics.agents().at(1)->streetId().value(), 9);
-        }
-      }
-    }
-    SUBCASE("Traffic Lights optimization algorithm") {
-      GIVEN("A dynamics object with a traffic light intersection") {
-        double length{90.}, max_speed{15.};
-        Street s_01{1, std::make_pair(0, 1), length, max_speed};
-        Street s_10{5, std::make_pair(1, 0), length, max_speed};
-        Street s_12{7, std::make_pair(1, 2), length, max_speed};
-        Street s_21{11, std::make_pair(2, 1), length, max_speed};
-        Street s_13{8, std::make_pair(1, 3), length, max_speed};
-        Street s_31{16, std::make_pair(3, 1), length, max_speed};
-        Street s_14{9, std::make_pair(1, 4), length, max_speed};
-        Street s_41{21, std::make_pair(4, 1), length, max_speed};
-        Graph graph2;
-        graph2.addStreets(s_01, s_10, s_12, s_21, s_13, s_31, s_14, s_41);
-        graph2.buildAdj();
-        auto& tl = graph2.makeTrafficLight(1, 8, 3);
-        tl.addStreetPriority(1);
-        tl.addStreetPriority(11);
-        tl.setCycle(1, dsm::Direction::ANY, {4, 0});
-        tl.setCycle(11, dsm::Direction::ANY, {4, 0});
-        tl.setComplementaryCycle(16, 11);
-        tl.setComplementaryCycle(21, 11);
-        Dynamics dynamics{graph2, false, 69};
-        std::vector<dsm::Id> destinationNodes{0, 2, 3, 4};
-        dynamics.setDestinationNodes(destinationNodes);
-        WHEN("We evolve the dynamics and optimize traffic lights") {
-          dynamics.addAgents(7, 0, 2);
-          dynamics.addAgents(7, 2, 0);
-          dynamics.setDataUpdatePeriod(4);
-          for (int i = 0; i < 9; ++i) {
-            dynamics.evolve(false);
-          }
-          dynamics.optimizeTrafficLights(0, dsm::TrafficLightOptimization::SINGLE_TAIL);
-          THEN("Green and red time are different") {
-            CHECK(tl.meanGreenTime(true) > tl.meanGreenTime(false));
-          }
-        }
-        WHEN(
-            "We evolve the dynamics and optimize traffic lights with outgoing "
-            "streets "
-            "full") {
-          dynamics.addAgents(5, 0, 1);
-          dynamics.addAgents(5, 2, 1);
-          dynamics.addAgents(5, 3, 1);
-          dynamics.addAgents(5, 4, 1);
-          dynamics.setDataUpdatePeriod(8);
-          for (int i = 0; i < 15; ++i) {
-            dynamics.evolve(false);
-          }
-          dynamics.optimizeTrafficLights(0, dsm::TrafficLightOptimization::SINGLE_TAIL);
-          THEN("Green and red time are equal") {
-            CHECK_EQ(tl.meanGreenTime(true), tl.meanGreenTime(false));
-          }
-        }
-      }
-    }
-  }
-  SUBCASE("Roundabout") {
-    GIVEN(
-        "A dynamics object with four streets, one agent for each street, two "
-        "itineraries "
-        "and a roundabout") {
-      Road::setMeanVehicleLength(10.);
-      Street s1{1, std::make_pair(0, 1), 10., 10.};
-      Street s2{7, std::make_pair(2, 1), 10., 10.};
-      Street s3{3, std::make_pair(1, 0), 10., 10.};
-      Street s4{5, std::make_pair(1, 2), 10., 10.};
-      Graph graph2;
-      graph2.addStreets(s1, s2, s3, s4);
-      graph2.buildAdj();
-      auto& rb = graph2.makeRoundabout(1);
-      graph2.adjustNodeCapacities();
-      Dynamics dynamics{graph2, false, 69};
-      Itinerary itinerary{2, 2};
-      Itinerary itinerary2{0, 0};
-      dynamics.addItinerary(itinerary);
-      dynamics.addItinerary(itinerary2);
-      dynamics.updatePaths();
-      dynamics.addAgent(0, 2, 0);
-      dynamics.addAgent(1, 0, 2);
-      WHEN(
-          "We evolve the dynamics adding an agent on the path of the agent "
-          "with "
-          "priority") {
-        dynamics.evolve(false);
-        dynamics.addAgent(2, 2, 1);
-        dynamics.evolve(false);
-        dynamics.evolve(false);
-        THEN("The agents are trapped into the roundabout") {
-          CHECK_EQ(dynamics.agents().at(0)->streetId().value(), 1);
-          CHECK_EQ(dynamics.agents().at(1)->streetId().value(), 3);
-          CHECK_EQ(dynamics.agents().at(2)->streetId().value(), 5);
-          CHECK(rb.agents().empty());
-        }
-        dynamics.evolve(false);
-        THEN("The agent with priority leaves the roundabout") {
-          CHECK_EQ(dynamics.agents().at(0)->streetId().value(), 5);
-          CHECK(rb.agents().empty());
-        }
-      }
-    }
-  }
-  SUBCASE("Travelled distance") {
-    GIVEN("A dynamics with a two-streets network and an agent") {
-      Street s1{0, std::make_pair(0, 1), 3.};
-      Street s2{1, std::make_pair(1, 2), 1.};
-      Graph graph2;
-      graph2.addStreets(s1, s2);
-      graph2.buildAdj();
-      Dynamics dynamics{graph2, false, 69};
-      Itinerary itinerary{0, 2};
-      dynamics.addItinerary(itinerary);
-      dynamics.updatePaths();
-      dynamics.addAgent(0, 0, 0);
-      WHEN("We evolve the dynamics") {
-        dynamics.evolve(false);
-        dynamics.evolve(false);
-        THEN("The agent has travelled the correct distance") {
-          CHECK_EQ(dynamics.agents().at(0)->time(), 2);
-          CHECK_EQ(dynamics.agents().at(0)->delay(), 0);
-          CHECK_EQ(dynamics.agents().at(0)->streetId().value(), 1);
-          CHECK_EQ(dynamics.agents().at(0)->speed(), 13.8888888889);
-          CHECK_EQ(dynamics.agents().at(0)->distance(), 3.);
-        }
-      }
-    }
-    GIVEN(
-        "A dynamics with one stochastic street and one normal street network and an "
-        "agent") {
-      Street s1{0, std::make_pair(0, 1), 3.};
-      Street s2{1, std::make_pair(1, 2), 1.};
-      Graph graph2;
-      graph2.addStreets(s1, s2);
-      graph2.buildAdj();
-      graph2.makeStochasticStreet(1, 0.3);
-      Dynamics dynamics{graph2, false, 69};
-      Itinerary itinerary{0, 2};
-      dynamics.addItinerary(itinerary);
-      dynamics.updatePaths();
-      dynamics.addAgent(0, 0, 0);
-      WHEN("We evolve the dynamics") {
-        dynamics.evolve(false);
-        dynamics.evolve(false);
-        dynamics.evolve(false);
-        dynamics.evolve(false);
-        dynamics.evolve(false);
-        dynamics.evolve(false);
-#ifndef __APPLE__
-        THEN("The agent has travelled the correct distance") {
-          CHECK_EQ(dynamics.agents().at(0)->time(), 6);
-          CHECK_EQ(dynamics.agents().at(0)->delay(), 0);
-          CHECK_EQ(dynamics.agents().at(0)->streetId().value(), 5);
-          CHECK_EQ(dynamics.agents().at(0)->speed(), 13.8888888889);
-          CHECK_EQ(dynamics.agents().at(0)->distance(), 4.);
-        }
-#else
-        dynamics.evolve(false);
-        dynamics.evolve(false);
-        THEN("The agent has travelled the correct distance") {
-          CHECK_EQ(dynamics.agents().at(0)->time(), 8);
-          CHECK_EQ(dynamics.agents().at(0)->delay(), 0);
-          CHECK_EQ(dynamics.agents().at(0)->streetId().value(), 5);
-          CHECK_EQ(dynamics.agents().at(0)->speed(), 13.8888888889);
-          CHECK_EQ(dynamics.agents().at(0)->distance(), 4.);
-        }
-#endif
-      }
-    }
-  }
-  SUBCASE("streetMeanSpeed") {
-    /// GIVEN: a dynamics object
-    /// WHEN: we evolve the dynamics
-    /// THEN: the agent mean speed is the same as the street mean speed
-    Road::setMeanVehicleLength(2.);
-    Street s1{0, std::make_pair(0, 1), 20., 20.};
-    Street s2{1, std::make_pair(1, 2), 30., 15.};
-    Street s3{2, std::make_pair(3, 1), 30., 15.};
-    Street s4{3, std::make_pair(1, 4), 30., 15.};
-    Graph graph2;
-    graph2.addStreets(s1, s2, s3, s4);
-    graph2.buildAdj();
-    for (const auto& [nodeId, node] : graph2.nodeSet()) {
-      node->setCapacity(4);
-      node->setTransportCapacity(4);
-    }
-    Dynamics dynamics{graph2, false, 69, 0.5};
-    Itinerary itinerary{0, 2};
-    dynamics.addItinerary(itinerary);
-    dynamics.updatePaths();
-    dynamics.addAgents(4, 0, 0);
-    dynamics.evolve(false);
-    dynamics.evolve(false);
-    double meanSpeed{0.};
-    for (const auto& [agentId, agent] : dynamics.agents()) {
-      meanSpeed += agent->speed();
-    }
-    auto const& pStreet{dynamics.graph().street(1)};
-    meanSpeed /= (pStreet->nExitingAgents() + pStreet->movingAgents().size());
-    CHECK_EQ(dynamics.streetMeanSpeed(1), meanSpeed);
-    // I don't think the mean speed of agents should be equal to the street's
-    // one... CHECK_EQ(dynamics.streetMeanSpeed().mean,
-    // dynamics.agentMeanSpeed().mean); CHECK_EQ(dynamics.streetMeanSpeed().std,
-    // 0.); street 1 density should be 0.4 so...
-    CHECK_EQ(dynamics.streetMeanSpeed(0.2, true).mean, meanSpeed);
-    CHECK_EQ(dynamics.streetMeanSpeed(0.2, true).std, 0.);
-    CHECK_EQ(dynamics.streetMeanSpeed(0.2, false).mean, 15.);
-    CHECK_EQ(dynamics.streetMeanSpeed(0.2, false).std, 0.);
-    dynamics.evolve(false);
-    meanSpeed = 0.;
-    for (const auto& [agentId, agent] : dynamics.agents()) {
-      if (!agent->streetId().has_value())
-        continue;
-      if (agent->streetId().value() == 1) {
-        meanSpeed += agent->speed();
-      }
-    }
-    meanSpeed /= pStreet->queue(0).size();
-    CHECK_EQ(pStreet->queue(0).size(), 3);
-    CHECK_EQ(dynamics.streetMeanSpeed(1), meanSpeed);
-  }
-  SUBCASE("Intersection priorities") {
-    GIVEN("A dynamics object with five nodes and eight streets") {
-      Graph graph2;
-      graph2.addNode<Intersection>(0, std::make_pair(0, 0));
-      graph2.addNode<Intersection>(1, std::make_pair(-1, 1));
-      graph2.addNode<Intersection>(2, std::make_pair(1, 1));
-      graph2.addNode<Intersection>(3, std::make_pair(1, -1));
-      graph2.addNode<Intersection>(4, std::make_pair(-1, -1));
-      graph2.addEdge<Street>(0, std::make_pair(0, 1), 10., 10.);
-      graph2.addEdge<Street>(1, std::make_pair(0, 2), 10., 10.);
-      graph2.addEdge<Street>(2, std::make_pair(0, 3), 10., 10.);
-      graph2.addEdge<Street>(3, std::make_pair(0, 4), 10., 10.);
-      graph2.addEdge<Street>(4, std::make_pair(1, 0), 10., 10.);
-      graph2.addEdge<Street>(5, std::make_pair(2, 0), 10., 10.);
-      graph2.addEdge<Street>(6, std::make_pair(3, 0), 10., 10.);
-      graph2.addEdge<Street>(7, std::make_pair(4, 0), 10., 10.);
-      graph2.buildAdj();
-      Dynamics dynamics{graph2, false, 69};
-      dynamics.graph().node(0)->setCapacity(3);
-      Itinerary itinerary{0, 2};
-      Itinerary itinerary2{1, 1};
-      dynamics.addItinerary(itinerary);
-      dynamics.addItinerary(itinerary2);
-      dynamics.updatePaths();
-      WHEN("We add agents and evolve the dynamics") {
-        // add an agent in C, D, A
-        dynamics.addAgent(0, 0, 4);
-        dynamics.addAgent(1, 0, 3);
-        dynamics.addAgent(2, 0, 1);
-        dynamics.evolve(false);
-        dynamics.evolve(false);
-        dynamics.evolve(false);
-        THEN("The agent in A passes first") {
-          CHECK_EQ(dynamics.agents().at(0)->streetId().value(), 20);  // second
-          CHECK_EQ(dynamics.agents().at(1)->streetId().value(), 15);  // third
-          CHECK_EQ(dynamics.agents().at(2)->streetId().value(), 2);   // first
-        }
-        dynamics.evolve(false);
-        THEN("The agent in D passes second") {
-          CHECK_EQ(dynamics.agents().at(0)->streetId().value(), 2);   // first
-          CHECK_EQ(dynamics.agents().at(1)->streetId().value(), 15);  // second
-        }
-        dynamics.evolve(false);
-        THEN("The agent in C passes last") {
-          CHECK_EQ(dynamics.agents().at(1)->streetId().value(), 2);
-        }
-      }
-      WHEN("We add agents of another itinerary and update the dynamics") {
-        dynamics.addAgent(0, 1, 2);
-        dynamics.addAgent(1, 1, 3);
-        dynamics.addAgent(2, 1, 4);
-        dynamics.evolve(false);
-        dynamics.evolve(false);
-        dynamics.evolve(false);
-        THEN("The agent in D passes first") {
-          CHECK_EQ(dynamics.agents().at(0)->streetId().value(), 10);
-          CHECK_EQ(dynamics.agents().at(1)->streetId().value(), 15);
-          CHECK_EQ(dynamics.agents().at(2)->streetId().value(), 1);
-        }
-        dynamics.evolve(false);
-        THEN("The agent in C passes second") {
-          CHECK_EQ(dynamics.agents().at(0)->streetId().value(), 10);
-          CHECK_EQ(dynamics.agents().at(1)->streetId().value(), 1);
-        }
-        dynamics.evolve(false);
-        THEN("The agent in C passes last") {
-          CHECK_EQ(dynamics.agents().at(0)->streetId().value(), 1);
-        }
-      }
-    }
-  }
-  SUBCASE("meanSpireFlow") {
-    GIVEN("A network with a spireStreet and a normal street") {
-      Graph graph2;
-      graph2.addEdge<SpireStreet>(0, std::make_pair(0, 1), 10., 5.);
-      graph2.addEdge<Street>(1, std::make_pair(1, 2), 10., 10.);
-      graph2.buildAdj();
-      Dynamics dynamics{graph2, false, 69};
-      Itinerary itinerary{0, 2};
-      dynamics.addItinerary(itinerary);
-      dynamics.updatePaths();
-      dynamics.addAgent(0, 0, 0);
-      WHEN("We evolve the dynamics") {
-        dynamics.evolve(false);
-        dynamics.evolve(false);
-        auto meanSpireFlow = dynamics.meanSpireInputFlow();
-        THEN("The mean flow of the spire street is the same as the agent flow") {
-          CHECK_EQ(meanSpireFlow.mean, 0.5);
-          CHECK_EQ(meanSpireFlow.std, 0);
-        }
-        dynamics.evolve(false);
-        dynamics.evolve(false);
-        meanSpireFlow = dynamics.meanSpireOutputFlow();
-        THEN("The mean flow of the spire street is the same as the agent flow") {
-          CHECK_EQ(meanSpireFlow.mean, 0.5);
-          CHECK_EQ(meanSpireFlow.std, 0);
-        }
-      }
-    }
-  }
-  SUBCASE("meanSpireFlow") {
-    GIVEN("A network with a spireStreet and a normal street") {
-      Graph graph2;
-      graph2.addEdge<SpireStreet>(0, std::make_pair(0, 1), 10., 5.);
-      graph2.addEdge<Street>(1, std::make_pair(1, 2), 10., 10.);
-      graph2.buildAdj();
-      Dynamics dynamics{graph2, false, 69};
-      Itinerary itinerary{0, 2};
-      dynamics.addItinerary(itinerary);
-      dynamics.updatePaths();
-      dynamics.addAgent(0, 0, 0);
-      WHEN("We evolve the dynamics") {
-        dynamics.evolve(false);
-        dynamics.evolve(false);
-        auto meanSpireFlow = dynamics.meanSpireInputFlow();
-        THEN("The mean flow of the spire street is the same as the agent flow") {
-          CHECK_EQ(meanSpireFlow.mean, 0.5);
-          CHECK_EQ(meanSpireFlow.std, 0);
-        }
-        dynamics.evolve(false);
-        dynamics.evolve(false);
-        meanSpireFlow = dynamics.meanSpireOutputFlow();
-        THEN("The mean flow of the spire street is the same as the agent flow") {
-          CHECK_EQ(meanSpireFlow.mean, 0.5);
-          CHECK_EQ(meanSpireFlow.std, 0);
-        }
-      }
-    }
-  }
-}
->>>>>>> 3a51a10f
+// }